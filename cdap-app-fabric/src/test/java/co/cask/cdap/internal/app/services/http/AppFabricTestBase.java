--- conflicted
+++ resolved
@@ -29,7 +29,6 @@
 import co.cask.cdap.data.stream.service.StreamService;
 import co.cask.cdap.data2.datafabric.dataset.service.DatasetService;
 import co.cask.cdap.data2.datafabric.dataset.service.executor.DatasetOpExecutor;
-import co.cask.cdap.data2.dataset2.DatasetManagementException;
 import co.cask.cdap.data2.transaction.stream.StreamAdmin;
 import co.cask.cdap.gateway.handlers.UsageHandler;
 import co.cask.cdap.internal.app.services.AppFabricServer;
@@ -180,11 +179,6 @@
     serviceStore = injector.getInstance(ServiceStore.class);
     serviceStore.startAndWait();
     streamAdmin = injector.getInstance(StreamAdmin.class);
-<<<<<<< HEAD
-    usageHandler = injector.getInstance(UsageHandler.class);
-
-=======
->>>>>>> 28404fef
     createNamespaces();
   }
 
@@ -198,10 +192,6 @@
     datasetService.stopAndWait();
     dsOpService.stopAndWait();
     txManager.stopAndWait();
-  }
-
-  protected UsageHandler getUsageHandler() throws IOException, DatasetManagementException {
-    return usageHandler;
   }
 
   protected static Injector getInjector() {
