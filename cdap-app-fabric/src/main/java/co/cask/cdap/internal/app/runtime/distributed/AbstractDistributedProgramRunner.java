/*
 * Copyright © 2014-2015 Cask Data, Inc.
 *
 * Licensed under the Apache License, Version 2.0 (the "License"); you may not
 * use this file except in compliance with the License. You may obtain a copy of
 * the License at
 *
 * http://www.apache.org/licenses/LICENSE-2.0
 *
 * Unless required by applicable law or agreed to in writing, software
 * distributed under the License is distributed on an "AS IS" BASIS, WITHOUT
 * WARRANTIES OR CONDITIONS OF ANY KIND, either express or implied. See the
 * License for the specific language governing permissions and limitations under
 * the License.
 */
package co.cask.cdap.internal.app.runtime.distributed;

import co.cask.cdap.api.templates.plugins.PluginInfo;
import co.cask.cdap.app.program.Program;
import co.cask.cdap.app.program.Programs;
import co.cask.cdap.app.runtime.Arguments;
import co.cask.cdap.app.runtime.ProgramController;
import co.cask.cdap.app.runtime.ProgramOptions;
import co.cask.cdap.app.runtime.ProgramRunner;
import co.cask.cdap.common.conf.CConfiguration;
import co.cask.cdap.common.conf.Constants;
import co.cask.cdap.common.io.Locations;
import co.cask.cdap.common.twill.AbortOnTimeoutEventHandler;
import co.cask.cdap.common.utils.DirUtils;
import co.cask.cdap.data.security.HBaseTokenUtils;
import co.cask.cdap.data2.util.hbase.HBaseTableUtilFactory;
import co.cask.cdap.internal.app.runtime.ProgramOptionConstants;
import co.cask.cdap.internal.app.runtime.codec.ArgumentsCodec;
import co.cask.cdap.internal.app.runtime.codec.ProgramOptionsCodec;
import co.cask.cdap.templates.AdapterDefinition;
import com.google.common.base.Charsets;
import com.google.common.base.Splitter;
import com.google.common.base.Throwables;
import com.google.common.io.Closeables;
import com.google.common.io.Files;
import com.google.common.io.InputSupplier;
import com.google.common.io.Resources;
import com.google.gson.Gson;
import com.google.gson.GsonBuilder;
import org.apache.hadoop.conf.Configuration;
import org.apache.hadoop.mapreduce.JobContext;
import org.apache.hadoop.security.Credentials;
import org.apache.hadoop.yarn.conf.YarnConfiguration;
import org.apache.twill.api.EventHandler;
import org.apache.twill.api.TwillApplication;
import org.apache.twill.api.TwillController;
import org.apache.twill.api.TwillPreparer;
import org.apache.twill.api.TwillRunner;
import org.apache.twill.api.logging.PrinterLogHandler;
import org.apache.twill.common.Threads;
import org.apache.twill.yarn.YarnSecureStore;
import org.slf4j.Logger;
import org.slf4j.LoggerFactory;

import java.io.File;
import java.io.IOException;
import java.io.InputStream;
import java.io.PrintWriter;
import java.io.Writer;
import java.net.URI;
import java.net.URL;
import java.util.HashMap;
import java.util.Map;
import java.util.Set;
import java.util.concurrent.atomic.AtomicBoolean;
import javax.annotation.Nullable;

/**
 * Defines the base framework for starting {@link Program} in the cluster.
 */
public abstract class AbstractDistributedProgramRunner implements ProgramRunner {

  private static final Logger LOG = LoggerFactory.getLogger(AbstractDistributedProgramRunner.class);
  private static final Gson GSON = new GsonBuilder()
    .registerTypeAdapter(Arguments.class, new ArgumentsCodec())
    .registerTypeAdapter(ProgramOptions.class, new ProgramOptionsCodec())
    .create();

  private final TwillRunner twillRunner;
  private final Configuration hConf;
  private final CConfiguration cConf;
  protected final EventHandler eventHandler;

  /**
   * An interface for launching TwillApplication. Used by sub-classes only.
   */
  protected interface ApplicationLauncher {
    TwillController launch(TwillApplication twillApplication);
  }

  protected AbstractDistributedProgramRunner(TwillRunner twillRunner, Configuration hConf, CConfiguration cConf) {
    this.twillRunner = twillRunner;
    this.hConf = hConf;
    this.cConf = cConf;
    this.eventHandler = createEventHandler(cConf);
  }

  protected EventHandler createEventHandler(CConfiguration cConf) {
    return new AbortOnTimeoutEventHandler(cConf.getLong(Constants.CFG_TWILL_NO_CONTAINER_TIMEOUT, Long.MAX_VALUE));
  }

  @Override
  public final ProgramController run(final Program program, final ProgramOptions options) {
    final String schedulerQueueName = options.getArguments().getOption(Constants.AppFabric.APP_SCHEDULER_QUEUE);
    final File tempDir = DirUtils.createTempDir(new File(cConf.get(Constants.CFG_LOCAL_DATA_DIR),
                                                         cConf.get(Constants.AppFabric.TEMP_DIR)).getAbsoluteFile());
    try {
      if (schedulerQueueName != null && !schedulerQueueName.isEmpty()) {
        hConf.set(JobContext.QUEUE_NAME, schedulerQueueName);
        LOG.info("Setting scheduler queue to {}", schedulerQueueName);
      }

      Map<String, File> localizeFiles = addAdapterPluginFiles(options, new HashMap<String, File>());

      // Copy config files and program jar to local temp, and ask Twill to localize it to container.
      // What Twill does is to save those files in HDFS and keep using them during the lifetime of application.
      // Twill will manage the cleanup of those files in HDFS.
      localizeFiles.put("hConf.xml", saveHConf(hConf, File.createTempFile("hConf", ".xml", tempDir)));
      localizeFiles.put("cConf.xml", saveCConf(cConf, File.createTempFile("cConf", ".xml", tempDir)));
      File programDir = DirUtils.createTempDir(tempDir);
      final Program copiedProgram = copyProgramJar(program, tempDir, programDir);

      final URI logbackURI = getLogBackURI(copiedProgram, programDir, tempDir);
      final String programOptions = GSON.toJson(options);

      // Obtains and add the HBase delegation token as well (if in non-secure mode, it's a no-op)
      // Twill would also ignore it if it is not running in secure mode.
      // The HDFS token should already obtained by Twill.
      return launch(copiedProgram, options, localizeFiles, new ApplicationLauncher() {
        @Override
        public TwillController launch(TwillApplication twillApplication) {
          TwillPreparer twillPreparer = twillRunner.prepare(twillApplication);
          if (options.isDebug()) {
            LOG.info("Starting {} with debugging enabled, programOptions: {}, and logback: {}",
                     program.getId(), programOptions, logbackURI);
            twillPreparer.enableDebugging();
          }
          // Add scheduler queue name if defined
          if (schedulerQueueName != null && !schedulerQueueName.isEmpty()) {
            LOG.info("Setting scheduler queue for app {} as {}", program.getId(), schedulerQueueName);
            twillPreparer.setSchedulerQueue(schedulerQueueName);
          }
          if (logbackURI != null) {
            twillPreparer.withResources(logbackURI);
          }
          TwillController twillController = twillPreparer
            .withDependencies(HBaseTableUtilFactory.getHBaseTableUtilClass())
            .addLogHandler(new PrinterLogHandler(new PrintWriter(System.out)))
            .addSecureStore(YarnSecureStore.create(HBaseTokenUtils.obtainToken(hConf, new Credentials())))
            .withClassPaths(Splitter.on(',').trimResults()
                              .split(hConf.get(YarnConfiguration.YARN_APPLICATION_CLASSPATH, "")))
            .withApplicationArguments(
              String.format("--%s", RunnableOptions.JAR), copiedProgram.getJarLocation().getName(),
              String.format("--%s", RunnableOptions.PROGRAM_OPTIONS), programOptions
            ).start();
          return addCleanupListener(twillController, program, tempDir);
        }
      });
    } catch (IOException e) {
      deleteDirectory(tempDir);
      throw Throwables.propagate(e);
    }
  }

  /**
   * Gets plugin files that needs to be localized for the adapter. If the given run is not an adapter, no
   * modification will be done to the map.
   */
  private Map<String, File> addAdapterPluginFiles(ProgramOptions options, Map<String, File> localizeFiles) {
    Arguments arguments = options.getArguments();
    if (!arguments.hasOption(ProgramOptionConstants.ADAPTER_SPEC)) {
      return localizeFiles;
    }

    // Decode the adapter spec from program system argument
    AdapterDefinition adapterSpec = GSON.fromJson(arguments.getOption(ProgramOptionConstants.ADAPTER_SPEC),
                                                     AdapterDefinition.class);

    // Get all unique PluginInfo from the adapter spec
    Set<PluginInfo> plugins = adapterSpec.getPluginInfos();

    // If there is no plugin used by the adapter, nothing need to be localized
    if (plugins.isEmpty()) {
      return localizeFiles;
    }

    File templateDir = new File(cConf.get(Constants.AppFabric.APP_TEMPLATE_DIR));
    File templatePluginDir = new File(cConf.get(Constants.AppFabric.APP_TEMPLATE_PLUGIN_DIR),
                                      adapterSpec.getTemplate());

    String localizePrefix = templateDir.getName() + "/" +
                            templateDir.toURI().relativize(templatePluginDir.toURI()).getPath();

    // Localize all required plugin jars and maintain the template plugin directory structure
    // The AbstractProgramTwillRunnable will set the APP_TEMPLATE_DIR correspondingly.
    for (PluginInfo plugin : plugins) {
      String localizedName = String.format("%s/%s", localizePrefix, plugin.getFileName());
      localizeFiles.put(localizedName, new File(templatePluginDir, plugin.getFileName()));
    }

    // Localize all files under template plugin "lib" directory
    for (File libJar : DirUtils.listFiles(new File(templatePluginDir, "lib"), "jar")) {
      String localizedName = String.format("%s/lib/%s", localizePrefix, libJar.getName());
      localizeFiles.put(localizedName, libJar);
    }

    return localizeFiles;
  }

  /**
   * Returns a {@link URI} for the logback.xml file to be localized to container and avaiable in the container
   * classpath.
   */
  @Nullable
  private URI getLogBackURI(Program program, File programDir, File tempDir) throws IOException {
    // TODO: When CDAP-1273 is fixed you can get the resource directly from the program classloader.
    // Make an unused call to getClassloader() to ensure that the jar is expanded into programDir.
    program.getClassLoader();
    File logbackFile = new File(programDir, "logback.xml");
    if (logbackFile.exists()) {
      return logbackFile.toURI();
    }
    URL resource = getClass().getClassLoader().getResource("logback-container.xml");
    if (resource == null) {
      return null;
    }
    // Copy the template
    logbackFile = new File(tempDir, "logback.xml");
    Files.copy(Resources.newInputStreamSupplier(resource), logbackFile);
    return logbackFile.toURI();
  }

  /**
   * Sub-class overrides this method to launch the twill application.
   */
  protected abstract ProgramController launch(Program program, ProgramOptions options,
                                              Map<String, File> localizeFiles, ApplicationLauncher launcher);


  private File saveHConf(Configuration conf, File file) throws IOException {
    try (Writer writer = Files.newWriter(file, Charsets.UTF_8)) {
      conf.writeXml(writer);
    }
    return file;
  }

  private File saveCConf(CConfiguration conf, File file) throws IOException {
    try (Writer writer = Files.newWriter(file, Charsets.UTF_8)) {
      conf.writeXml(writer);
    }
    return file;
  }

  /**
   * Copies the program jar to a local temp file and return a {@link Program} instance
   * with {@link Program#getJarLocation()} points to the local temp file.
   */
  private Program copyProgramJar(final Program program, File tempDir, File programDir) throws IOException {
    File tempJar = File.createTempFile(program.getName(), ".jar", tempDir);
    Files.copy(new InputSupplier<InputStream>() {
      @Override
      public InputStream getInput() throws IOException {
        return program.getJarLocation().getInputStream();
      }
    }, tempJar);
    return Programs.createWithUnpack(Locations.toLocation(tempJar), programDir);
  }

  /**
   * Deletes the given directory recursively. Only log if there is {@link IOException}.
   */
  private void deleteDirectory(File directory) {
    try {
      DirUtils.deleteDirectoryContents(directory);
    } catch (IOException e) {
      LOG.warn("Failed to delete directory {}", directory, e);
    }
  }

  /**
   * Adds a listener to the given TwillController to delete local temp files when the program has started/terminated.
   * The local temp files could be removed once the program is started, since Twill would keep the files in
   * HDFS and no long needs the local temp files once program is started.
   *
   * @return The same TwillController instance.
   */
  private TwillController addCleanupListener(TwillController controller,
                                             final Program program, final File tempDir) {

    final AtomicBoolean deleted = new AtomicBoolean(false);
    Runnable cleanup = new Runnable() {
      @Override
<<<<<<< HEAD
      public void run() {
          if (!deleted.compareAndSet(false, true)) {
            return;
          }
          LOG.debug("Cleanup tmp files for {}: {}", programId, tempDir);
          deleteDirectory(tempDir);
    }};
    controller.onRunning(cleanup, Threads.SAME_THREAD_EXECUTOR);
    controller.onTerminated(cleanup, Threads.SAME_THREAD_EXECUTOR);
=======
      public void running() {
        cleanup();
      }

      @Override
      public void terminated(Service.State from) {
        cleanup();
      }

      @Override
      public void failed(Service.State from, Throwable failure) {
        cleanup();
      }

      private void cleanup() {
        if (!deleted.compareAndSet(false, true)) {
          return;
        }
        LOG.debug("Cleanup tmp files for {}: {}", program.getId(), tempDir);
        Closeables.closeQuietly(program);
        deleteDirectory(tempDir);
      }
    }, Threads.SAME_THREAD_EXECUTOR);
>>>>>>> a16a4967
    return controller;
  }
}<|MERGE_RESOLUTION|>--- conflicted
+++ resolved
@@ -294,42 +294,16 @@
 
     final AtomicBoolean deleted = new AtomicBoolean(false);
     Runnable cleanup = new Runnable() {
-      @Override
-<<<<<<< HEAD
+
       public void run() {
           if (!deleted.compareAndSet(false, true)) {
             return;
           }
-          LOG.debug("Cleanup tmp files for {}: {}", programId, tempDir);
+          LOG.debug("Cleanup tmp files for {}: {}", program.getId(), tempDir);
           deleteDirectory(tempDir);
     }};
     controller.onRunning(cleanup, Threads.SAME_THREAD_EXECUTOR);
     controller.onTerminated(cleanup, Threads.SAME_THREAD_EXECUTOR);
-=======
-      public void running() {
-        cleanup();
-      }
-
-      @Override
-      public void terminated(Service.State from) {
-        cleanup();
-      }
-
-      @Override
-      public void failed(Service.State from, Throwable failure) {
-        cleanup();
-      }
-
-      private void cleanup() {
-        if (!deleted.compareAndSet(false, true)) {
-          return;
-        }
-        LOG.debug("Cleanup tmp files for {}: {}", program.getId(), tempDir);
-        Closeables.closeQuietly(program);
-        deleteDirectory(tempDir);
-      }
-    }, Threads.SAME_THREAD_EXECUTOR);
->>>>>>> a16a4967
     return controller;
   }
 }