--- conflicted
+++ resolved
@@ -77,16 +77,10 @@
     return getMetrics(prefix, inputName, processedName, exceptionName);
   }
 
-<<<<<<< HEAD
-  public static long getSparkMetrics(String namespaceId, String applicationId, String procedureId, String key) {
-    String inputName = String.format("%s.%s.%s.%s.%s", namespaceId, applicationId,
-                                     TypeId.getMetricContextId(ProgramType.SPARK), procedureId, key);
-=======
-  public static long getSparkMetrics(String applicationId, String procedureId, String keyEnding) {
-    String keyStarting = String.format("%s.%s.%s", applicationId, TypeId.getMetricContextId(ProgramType.SPARK),
-                                       procedureId);
+  public static long getSparkMetrics(String namespaceId, String applicationId, String procedureId, String keyEnding) {
+    String keyStarting = String.format("%s.%s.%s.%s", namespaceId, applicationId,
+                                       TypeId.getMetricContextId(ProgramType.SPARK), procedureId);
     String inputName = getMetricsKey(keyStarting, keyEnding);
->>>>>>> 4d1e3b7e
     AtomicLong input = counters.get(inputName);
     return input == null ? 0 : input.get();
   }
