/*
 * Copyright © 2014 Cask Data, Inc.
 *
 * Licensed under the Apache License, Version 2.0 (the "License"); you may not
 * use this file except in compliance with the License. You may obtain a copy of
 * the License at
 *
 * http://www.apache.org/licenses/LICENSE-2.0
 *
 * Unless required by applicable law or agreed to in writing, software
 * distributed under the License is distributed on an "AS IS" BASIS, WITHOUT
 * WARRANTIES OR CONDITIONS OF ANY KIND, either express or implied. See the
 * License for the specific language governing permissions and limitations under
 * the License.
 */

package co.cask.cdap.test;

import co.cask.cdap.common.conf.Constants;
import co.cask.cdap.internal.app.program.TypeId;
import co.cask.cdap.proto.ProgramType;
import com.google.common.base.Predicate;
import com.google.common.collect.Iterators;
import com.google.common.collect.Maps;

import java.util.Map;
import java.util.concurrent.ConcurrentMap;
import java.util.concurrent.TimeUnit;
import java.util.concurrent.TimeoutException;
import java.util.concurrent.atomic.AtomicLong;

/**
 *
 */
public final class RuntimeStats {

  private static final String EMPTY_STRING = "";

  private static ConcurrentMap<String, AtomicLong> counters = Maps.newConcurrentMap();

  public static void resetAll() {
    counters.clear();
  }

  public static void count(String name, long count) {
    AtomicLong oldValue = counters.putIfAbsent(name, new AtomicLong(count));
    if (oldValue != null) {
      oldValue.addAndGet(count);
    }
  }

  public static RuntimeMetrics getFlowletMetrics(String applicationId, String flowId, String flowletId) {
<<<<<<< HEAD
    String prefix = String.format("%s.%s.f.%s.%s", Constants.DEFAULT_NAMESPACE, applicationId, flowId, flowletId);
    String inputName = String.format("%s.process.tuples.read", prefix);
    String processedName = String.format("%s.process.events.processed", prefix);
    String exceptionName = String.format("%s.process.errors", prefix);
=======
    String prefix = String.format("%s.f.%s.%s", applicationId, flowId, flowletId);
    String inputName = String.format("%s.system.process.tuples.read", prefix);
    String processedName = String.format("%s.system.process.events.processed", prefix);
    String exceptionName = String.format("%s.system.process.errors", prefix);
>>>>>>> 791f1fd7

    return getMetrics(prefix, inputName, processedName, exceptionName);
  }

  public static RuntimeMetrics getProcedureMetrics(String applicationId, String procedureId) {
<<<<<<< HEAD
    String prefix = String.format("%s.%s.p.%s", Constants.DEFAULT_NAMESPACE, applicationId, procedureId);
    String inputName = String.format("%s.query.requests", prefix);
    String processedName = String.format("%s.query.processed", prefix);
    String exceptionName = String.format("%s.query.failures", prefix);
=======
    String prefix = String.format("%s.p.%s", applicationId, procedureId);
    String inputName = String.format("%s.system.query.requests", prefix);
    String processedName = String.format("%s.system.query.processed", prefix);
    String exceptionName = String.format("%s.system.query.failures", prefix);
>>>>>>> 791f1fd7

    return getMetrics(prefix, inputName, processedName, exceptionName);
  }

  public static RuntimeMetrics getServiceMetrics(String applicationId, String serviceId) {
<<<<<<< HEAD
    String prefix = String.format("%s.%s.%s.%s", Constants.DEFAULT_NAMESPACE, applicationId,
                                  TypeId.getMetricContextId(ProgramType.SERVICE), serviceId);
    String inputName = String.format("%s.requests.count", prefix);
    String processedName = String.format("%s.response.successful.count", prefix);
    String exceptionName = String.format("%s.response.server.error.count", prefix);
=======
    String prefix = String.format("%s.%s.%s", applicationId, TypeId.getMetricContextId(ProgramType.SERVICE), serviceId);
    String inputName = String.format("%s.system.requests.count", prefix);
    String processedName = String.format("%s.system.response.successful.count", prefix);
    String exceptionName = String.format("%s.system.response.server.error.count", prefix);
>>>>>>> 791f1fd7

    return getMetrics(prefix, inputName, processedName, exceptionName);
  }

  public static long getSparkMetrics(String applicationId, String procedureId, String keyEnding) {
    String keyStarting = String.format("%s.%s.%s.%s", Constants.DEFAULT_NAMESPACE, applicationId,
                                       TypeId.getMetricContextId(ProgramType.SPARK), procedureId);
    String inputName = getMetricsKey(keyStarting, keyEnding);
    AtomicLong input = counters.get(inputName);
    return input == null ? 0 : input.get();
  }

  private static RuntimeMetrics getMetrics(final String prefix,
                                           final String inputName,
                                           final String processedName,
                                           final String exceptionName) {
    return new RuntimeMetrics() {
      @Override
      public long getInput() {
        AtomicLong input = counters.get(inputName);
        return input == null ? 0 : input.get();
      }

      @Override
      public long getProcessed() {
        AtomicLong processed = counters.get(processedName);
        return processed == null ? 0 : processed.get();

      }

      @Override
      public long getException() {
        AtomicLong exception = counters.get(exceptionName);
        return exception == null ? 0 : exception.get();
      }

      @Override
      public void waitForinput(long count, long timeout, TimeUnit timeoutUnit)
                                          throws TimeoutException, InterruptedException {
        doWaitFor(inputName, count, timeout, timeoutUnit);
      }

      @Override
      public void waitForProcessed(long count, long timeout, TimeUnit timeoutUnit)
                                          throws TimeoutException, InterruptedException {
        doWaitFor(processedName, count, timeout, timeoutUnit);
      }

      @Override
      public void waitForException(long count, long timeout, TimeUnit timeoutUnit)
                                          throws TimeoutException, InterruptedException {
        doWaitFor(exceptionName, count, timeout, timeoutUnit);
      }

      @Override
      public void waitFor(String name, long count,
                          long timeout, TimeUnit timeoutUnit) throws TimeoutException, InterruptedException {
        doWaitFor(prefix + "." + name, count, timeout, timeoutUnit);
      }

      private void doWaitFor(String name, long count, long timeout, TimeUnit timeoutUnit)
                                          throws TimeoutException, InterruptedException {
        AtomicLong value = counters.get(name);
        while (timeout > 0 && (value == null || value.get() < count)) {
          timeoutUnit.sleep(1);
          value = counters.get(name);
          timeout--;
        }

        if (timeout == 0 && (value == null || value.get() < count)) {
          throw new TimeoutException("Time limit reached.");
        }
      }

      @Override
      public String toString() {
        return String.format("%s; input=%d, processed=%d, exception=%d",
                             prefix, getInput(), getProcessed(), getException());
      }
    };
  }

  public static void clearStats(final String prefix) {
    Iterators.removeIf(counters.entrySet().iterator(), new Predicate<Map.Entry<String, AtomicLong>>() {
      @Override
      public boolean apply(Map.Entry<String, AtomicLong> input) {
        return input.getKey().startsWith(prefix);
      }
    });
  }

  private RuntimeStats() {
  }

  /**
   * Returns the metrics key having the given starting and ending parts. If no such key is found, returns an 
   * empty string.
   *
   * @param starting the starting part of the key
   * @param ending the ending part of the key
   * @return the complete key if found else an empyty string
   */
  public static String getMetricsKey(String starting, String ending) {
    for (String key : counters.keySet()) {
      if (key.startsWith(starting) && key.endsWith(ending)) {
        return key;
      }
    }
    return EMPTY_STRING;
  }
}<|MERGE_RESOLUTION|>--- conflicted
+++ resolved
@@ -50,50 +50,29 @@
   }
 
   public static RuntimeMetrics getFlowletMetrics(String applicationId, String flowId, String flowletId) {
-<<<<<<< HEAD
     String prefix = String.format("%s.%s.f.%s.%s", Constants.DEFAULT_NAMESPACE, applicationId, flowId, flowletId);
-    String inputName = String.format("%s.process.tuples.read", prefix);
-    String processedName = String.format("%s.process.events.processed", prefix);
-    String exceptionName = String.format("%s.process.errors", prefix);
-=======
-    String prefix = String.format("%s.f.%s.%s", applicationId, flowId, flowletId);
     String inputName = String.format("%s.system.process.tuples.read", prefix);
     String processedName = String.format("%s.system.process.events.processed", prefix);
     String exceptionName = String.format("%s.system.process.errors", prefix);
->>>>>>> 791f1fd7
 
     return getMetrics(prefix, inputName, processedName, exceptionName);
   }
 
   public static RuntimeMetrics getProcedureMetrics(String applicationId, String procedureId) {
-<<<<<<< HEAD
     String prefix = String.format("%s.%s.p.%s", Constants.DEFAULT_NAMESPACE, applicationId, procedureId);
-    String inputName = String.format("%s.query.requests", prefix);
-    String processedName = String.format("%s.query.processed", prefix);
-    String exceptionName = String.format("%s.query.failures", prefix);
-=======
-    String prefix = String.format("%s.p.%s", applicationId, procedureId);
     String inputName = String.format("%s.system.query.requests", prefix);
     String processedName = String.format("%s.system.query.processed", prefix);
     String exceptionName = String.format("%s.system.query.failures", prefix);
->>>>>>> 791f1fd7
 
     return getMetrics(prefix, inputName, processedName, exceptionName);
   }
 
   public static RuntimeMetrics getServiceMetrics(String applicationId, String serviceId) {
-<<<<<<< HEAD
     String prefix = String.format("%s.%s.%s.%s", Constants.DEFAULT_NAMESPACE, applicationId,
                                   TypeId.getMetricContextId(ProgramType.SERVICE), serviceId);
-    String inputName = String.format("%s.requests.count", prefix);
-    String processedName = String.format("%s.response.successful.count", prefix);
-    String exceptionName = String.format("%s.response.server.error.count", prefix);
-=======
-    String prefix = String.format("%s.%s.%s", applicationId, TypeId.getMetricContextId(ProgramType.SERVICE), serviceId);
     String inputName = String.format("%s.system.requests.count", prefix);
     String processedName = String.format("%s.system.response.successful.count", prefix);
     String exceptionName = String.format("%s.system.response.server.error.count", prefix);
->>>>>>> 791f1fd7
 
     return getMetrics(prefix, inputName, processedName, exceptionName);
   }
