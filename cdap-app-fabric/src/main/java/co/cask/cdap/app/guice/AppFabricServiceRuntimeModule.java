/*
 * Copyright © 2014-2016 Cask Data, Inc.
 *
 * Licensed under the Apache License, Version 2.0 (the "License"); you may not
 * use this file except in compliance with the License. You may obtain a copy of
 * the License at
 *
 * http://www.apache.org/licenses/LICENSE-2.0
 *
 * Unless required by applicable law or agreed to in writing, software
 * distributed under the License is distributed on an "AS IS" BASIS, WITHOUT
 * WARRANTIES OR CONDITIONS OF ANY KIND, either express or implied. See the
 * License for the specific language governing permissions and limitations under
 * the License.
 */
package co.cask.cdap.app.guice;

import co.cask.cdap.app.deploy.Manager;
import co.cask.cdap.app.deploy.ManagerFactory;
import co.cask.cdap.app.mapreduce.DistributedMRJobInfoFetcher;
import co.cask.cdap.app.mapreduce.LocalMRJobInfoFetcher;
import co.cask.cdap.app.mapreduce.MRJobInfoFetcher;
import co.cask.cdap.app.store.RuntimeStore;
import co.cask.cdap.app.store.Store;
import co.cask.cdap.common.conf.CConfiguration;
import co.cask.cdap.common.conf.Constants;
import co.cask.cdap.common.namespace.NamespaceAdmin;
import co.cask.cdap.common.namespace.NamespaceQueryAdmin;
import co.cask.cdap.common.runtime.RuntimeModule;
import co.cask.cdap.common.twill.MasterServiceManager;
import co.cask.cdap.common.utils.Networks;
import co.cask.cdap.config.guice.ConfigStoreModule;
import co.cask.cdap.data.stream.StreamServiceManager;
import co.cask.cdap.data.stream.StreamViewHttpHandler;
import co.cask.cdap.data.stream.service.StreamFetchHandler;
import co.cask.cdap.data.stream.service.StreamHandler;
import co.cask.cdap.data2.datafabric.dataset.DatasetExecutorServiceManager;
import co.cask.cdap.data2.datafabric.dataset.MetadataServiceManager;
import co.cask.cdap.explore.service.ExploreServiceManager;
import co.cask.cdap.gateway.handlers.AppFabricDataHttpHandler;
import co.cask.cdap.gateway.handlers.AppLifecycleHttpHandler;
import co.cask.cdap.gateway.handlers.ArtifactHttpHandler;
import co.cask.cdap.gateway.handlers.AuthorizationHandler;
import co.cask.cdap.gateway.handlers.CommonHandlers;
import co.cask.cdap.gateway.handlers.ConfigHandler;
import co.cask.cdap.gateway.handlers.ConsoleSettingsHttpHandler;
import co.cask.cdap.gateway.handlers.DashboardHttpHandler;
import co.cask.cdap.gateway.handlers.MonitorHandler;
import co.cask.cdap.gateway.handlers.NamespaceHttpHandler;
import co.cask.cdap.gateway.handlers.NotificationFeedHttpHandler;
import co.cask.cdap.gateway.handlers.PreferencesHttpHandler;
import co.cask.cdap.gateway.handlers.ProgramLifecycleHttpHandler;
import co.cask.cdap.gateway.handlers.SecureStoreHandler;
import co.cask.cdap.gateway.handlers.TransactionHttpHandler;
import co.cask.cdap.gateway.handlers.UsageHandler;
import co.cask.cdap.gateway.handlers.VersionHandler;
import co.cask.cdap.gateway.handlers.WorkflowHttpHandler;
import co.cask.cdap.gateway.handlers.WorkflowStatsSLAHttpHandler;
import co.cask.cdap.gateway.handlers.meta.RemoteLineageWriterHandler;
import co.cask.cdap.gateway.handlers.meta.RemoteRuntimeStoreHandler;
import co.cask.cdap.gateway.handlers.meta.RemoteUsageRegistryHandler;
import co.cask.cdap.internal.app.deploy.LocalApplicationManager;
import co.cask.cdap.internal.app.deploy.pipeline.AppDeploymentInfo;
import co.cask.cdap.internal.app.deploy.pipeline.ApplicationWithPrograms;
import co.cask.cdap.internal.app.namespace.DefaultNamespaceAdmin;
import co.cask.cdap.internal.app.namespace.DefaultNamespaceQueryAdmin;
import co.cask.cdap.internal.app.runtime.artifact.ArtifactStore;
import co.cask.cdap.internal.app.runtime.batch.InMemoryTransactionServiceManager;
import co.cask.cdap.internal.app.runtime.distributed.AppFabricServiceManager;
import co.cask.cdap.internal.app.runtime.distributed.TransactionServiceManager;
import co.cask.cdap.internal.app.runtime.schedule.DistributedSchedulerService;
import co.cask.cdap.internal.app.runtime.schedule.ExecutorThreadPool;
import co.cask.cdap.internal.app.runtime.schedule.LocalSchedulerService;
import co.cask.cdap.internal.app.runtime.schedule.Scheduler;
import co.cask.cdap.internal.app.runtime.schedule.SchedulerService;
import co.cask.cdap.internal.app.runtime.schedule.store.DatasetBasedTimeScheduleStore;
import co.cask.cdap.internal.app.services.AppFabricServer;
import co.cask.cdap.internal.app.services.ProgramLifecycleService;
import co.cask.cdap.internal.app.services.StandaloneAppFabricServer;
import co.cask.cdap.internal.app.store.DefaultStore;
import co.cask.cdap.internal.pipeline.SynchronousPipelineFactory;
import co.cask.cdap.logging.run.InMemoryAppFabricServiceManager;
import co.cask.cdap.logging.run.InMemoryDatasetExecutorServiceManager;
import co.cask.cdap.logging.run.InMemoryExploreServiceManager;
import co.cask.cdap.logging.run.InMemoryLogSaverServiceManager;
import co.cask.cdap.logging.run.InMemoryMetadataServiceManager;
import co.cask.cdap.logging.run.InMemoryMetricsProcessorServiceManager;
import co.cask.cdap.logging.run.InMemoryMetricsServiceManager;
import co.cask.cdap.logging.run.InMemoryStreamServiceManager;
import co.cask.cdap.logging.run.LogSaverStatusServiceManager;
import co.cask.cdap.metrics.runtime.MetricsProcessorStatusServiceManager;
import co.cask.cdap.metrics.runtime.MetricsServiceManager;
import co.cask.cdap.pipeline.PipelineFactory;
import co.cask.cdap.security.guice.SecureStoreModules;
import co.cask.http.HttpHandler;
import com.google.common.base.Supplier;
import com.google.common.base.Throwables;
import com.google.common.collect.ImmutableList;
import com.google.inject.AbstractModule;
import com.google.inject.Binder;
import com.google.inject.Module;
import com.google.inject.Provides;
import com.google.inject.Scopes;
import com.google.inject.TypeLiteral;
import com.google.inject.assistedinject.FactoryModuleBuilder;
import com.google.inject.multibindings.MapBinder;
import com.google.inject.multibindings.Multibinder;
import com.google.inject.name.Named;
import com.google.inject.name.Names;
import com.google.inject.util.Modules;
import org.quartz.SchedulerException;
import org.quartz.core.JobRunShellFactory;
import org.quartz.core.QuartzScheduler;
import org.quartz.core.QuartzSchedulerResources;
import org.quartz.impl.DefaultThreadExecutor;
import org.quartz.impl.DirectSchedulerFactory;
import org.quartz.impl.StdJobRunShellFactory;
import org.quartz.impl.StdScheduler;
import org.quartz.simpl.CascadingClassLoadHelper;
import org.quartz.spi.ClassLoadHelper;
import org.quartz.spi.JobStore;

import java.net.InetAddress;
import java.net.InetSocketAddress;
import java.util.List;

/**
 * AppFabric Service Runtime Module.
 */
public final class AppFabricServiceRuntimeModule extends RuntimeModule {

  @Override
  public Module getInMemoryModules() {
    return Modules.combine(new AppFabricServiceModule(
                             StreamHandler.class, StreamFetchHandler.class,
                             StreamViewHttpHandler.class),
                           new ConfigStoreModule().getInMemoryModule(),
                           new SecureStoreModules().getInMemoryModules(),
                           new EntityVerifierModule(),
                           new AbstractModule() {
                             @Override
                             protected void configure() {
                               bind(SchedulerService.class).to(LocalSchedulerService.class).in(Scopes.SINGLETON);
                               bind(Scheduler.class).to(SchedulerService.class);
                               bind(MRJobInfoFetcher.class).to(LocalMRJobInfoFetcher.class);

                               addInMemoryBindings(binder());

                               Multibinder<String> servicesNamesBinder =
                                 Multibinder.newSetBinder(binder(), String.class,
                                                          Names.named("appfabric.services.names"));
                               servicesNamesBinder.addBinding().toInstance(Constants.Service.APP_FABRIC_HTTP);
                               servicesNamesBinder.addBinding().toInstance(Constants.Service.STREAMS);

                               Multibinder<String> handlerHookNamesBinder =
                                 Multibinder.newSetBinder(binder(), String.class,
                                                          Names.named("appfabric.handler.hooks"));
                               handlerHookNamesBinder.addBinding().toInstance(Constants.Service.APP_FABRIC_HTTP);
                               handlerHookNamesBinder.addBinding().toInstance(Constants.Stream.STREAM_HANDLER);
                             }
                           });
  }

  @Override
  public Module getStandaloneModules() {

    return Modules.combine(new AppFabricServiceModule(
                             StreamHandler.class, StreamFetchHandler.class,
                             StreamViewHttpHandler.class),
                           new ConfigStoreModule().getStandaloneModule(),
                           new SecureStoreModules().getStandaloneModules(),
                           new EntityVerifierModule(),
                           new AbstractModule() {
                             @Override
                             protected void configure() {
                               bind(AppFabricServer.class).to(StandaloneAppFabricServer.class).in(Scopes.SINGLETON);
                               bind(SchedulerService.class).to(LocalSchedulerService.class).in(Scopes.SINGLETON);
                               bind(Scheduler.class).to(SchedulerService.class);
                               bind(MRJobInfoFetcher.class).to(LocalMRJobInfoFetcher.class);

                               addInMemoryBindings(binder());

                               Multibinder<String> servicesNamesBinder =
                                 Multibinder.newSetBinder(binder(), String.class,
                                                          Names.named("appfabric.services.names"));
                               servicesNamesBinder.addBinding().toInstance(Constants.Service.APP_FABRIC_HTTP);
                               servicesNamesBinder.addBinding().toInstance(Constants.Service.STREAMS);

                               Multibinder<String> handlerHookNamesBinder =
                                 Multibinder.newSetBinder(binder(), String.class,
                                                          Names.named("appfabric.handler.hooks"));
                               handlerHookNamesBinder.addBinding().toInstance(Constants.Service.APP_FABRIC_HTTP);
                               handlerHookNamesBinder.addBinding().toInstance(Constants.Stream.STREAM_HANDLER);
                             }
                           });
  }

  private void addInMemoryBindings(Binder binder) {
    MapBinder<String, MasterServiceManager> mapBinder = MapBinder.newMapBinder(
      binder, String.class, MasterServiceManager.class);
    mapBinder.addBinding(Constants.Service.LOGSAVER)
      .to(InMemoryLogSaverServiceManager.class);
    mapBinder.addBinding(Constants.Service.TRANSACTION)
      .to(InMemoryTransactionServiceManager.class);
    mapBinder.addBinding(Constants.Service.METRICS_PROCESSOR)
      .to(InMemoryMetricsProcessorServiceManager.class);
    mapBinder.addBinding(Constants.Service.METRICS)
      .to(InMemoryMetricsServiceManager.class);
    mapBinder.addBinding(Constants.Service.APP_FABRIC_HTTP)
      .to(InMemoryAppFabricServiceManager.class);
    mapBinder.addBinding(Constants.Service.STREAMS)
      .to(InMemoryStreamServiceManager.class);
    mapBinder.addBinding(Constants.Service.DATASET_EXECUTOR)
      .to(InMemoryDatasetExecutorServiceManager.class);
    mapBinder.addBinding(Constants.Service.METADATA_SERVICE)
      .to(InMemoryMetadataServiceManager.class);
    mapBinder.addBinding(Constants.Service.EXPLORE_HTTP_USER_SERVICE)
      .to(InMemoryExploreServiceManager.class);
  }

  @Override
  public Module getDistributedModules() {

    return Modules.combine(new AppFabricServiceModule(),
                           new ConfigStoreModule().getDistributedModule(),
                           new SecureStoreModules().getDistributedModules(),
                           new EntityVerifierModule(),
                           new AbstractModule() {
                             @Override
                             protected void configure() {
                               bind(SchedulerService.class).to(DistributedSchedulerService.class).in(Scopes.SINGLETON);
                               bind(Scheduler.class).to(SchedulerService.class);
                               bind(MRJobInfoFetcher.class).to(DistributedMRJobInfoFetcher.class);

                               MapBinder<String, MasterServiceManager> mapBinder = MapBinder.newMapBinder(
                                 binder(), String.class, MasterServiceManager.class);
                               mapBinder.addBinding(Constants.Service.LOGSAVER)
                                        .to(LogSaverStatusServiceManager.class);
                               mapBinder.addBinding(Constants.Service.TRANSACTION)
                                        .to(TransactionServiceManager.class);
                               mapBinder.addBinding(Constants.Service.METRICS_PROCESSOR)
                                        .to(MetricsProcessorStatusServiceManager.class);
                               mapBinder.addBinding(Constants.Service.METRICS)
                                        .to(MetricsServiceManager.class);
                               mapBinder.addBinding(Constants.Service.APP_FABRIC_HTTP)
                                        .to(AppFabricServiceManager.class);
                               mapBinder.addBinding(Constants.Service.STREAMS)
                                        .to(StreamServiceManager.class);
                               mapBinder.addBinding(Constants.Service.DATASET_EXECUTOR)
                                        .to(DatasetExecutorServiceManager.class);
                               mapBinder.addBinding(Constants.Service.METADATA_SERVICE)
                                        .to(MetadataServiceManager.class);
                               mapBinder.addBinding(Constants.Service.EXPLORE_HTTP_USER_SERVICE)
                                        .to(ExploreServiceManager.class);

                               Multibinder<String> servicesNamesBinder =
                                 Multibinder.newSetBinder(binder(), String.class,
                                                          Names.named("appfabric.services.names"));
                               servicesNamesBinder.addBinding().toInstance(Constants.Service.APP_FABRIC_HTTP);

                               Multibinder<String> handlerHookNamesBinder =
                                 Multibinder.newSetBinder(binder(), String.class,
                                                          Names.named("appfabric.handler.hooks"));
                               handlerHookNamesBinder.addBinding().toInstance(Constants.Service.APP_FABRIC_HTTP);
                             }
                           });
  }

  /**
   * Guice module for AppFabricServer. Requires data-fabric related bindings being available.
   */
  private static final class AppFabricServiceModule extends AbstractModule {

    private final List<Class<? extends HttpHandler>> handlerClasses;

    @SafeVarargs
    private AppFabricServiceModule(Class<? extends HttpHandler>... handlerClasses) {
      this.handlerClasses = ImmutableList.copyOf(handlerClasses);
    }

    @Override
    protected void configure() {
      bind(PipelineFactory.class).to(SynchronousPipelineFactory.class);

      install(
        new FactoryModuleBuilder()
          .implement(new TypeLiteral<Manager<AppDeploymentInfo, ApplicationWithPrograms>>() {
                     },
                     new TypeLiteral<LocalApplicationManager<AppDeploymentInfo, ApplicationWithPrograms>>() {
                     })
          .build(new TypeLiteral<ManagerFactory<AppDeploymentInfo, ApplicationWithPrograms>>() {
          })
      );

      bind(Store.class).to(DefaultStore.class);
      // we can simply use DefaultStore for RuntimeStore, when its not running in a separate container
      bind(RuntimeStore.class).to(DefaultStore.class);
      bind(ArtifactStore.class).in(Scopes.SINGLETON);
      bind(ProgramLifecycleService.class).in(Scopes.SINGLETON);
      bind(NamespaceAdmin.class).to(DefaultNamespaceAdmin.class).in(Scopes.SINGLETON);
      bind(NamespaceQueryAdmin.class).to(DefaultNamespaceQueryAdmin.class).in(Scopes.SINGLETON);

      Multibinder<HttpHandler> handlerBinder = Multibinder.newSetBinder(
        binder(), HttpHandler.class, Names.named(Constants.AppFabric.HANDLERS_BINDING));

      CommonHandlers.add(handlerBinder);
      handlerBinder.addBinding().to(ConfigHandler.class);
      handlerBinder.addBinding().to(AppFabricDataHttpHandler.class);
      handlerBinder.addBinding().to(VersionHandler.class);
      handlerBinder.addBinding().to(MonitorHandler.class);
      handlerBinder.addBinding().to(UsageHandler.class);
      handlerBinder.addBinding().to(NamespaceHttpHandler.class);
      handlerBinder.addBinding().to(NotificationFeedHttpHandler.class);
      handlerBinder.addBinding().to(AppLifecycleHttpHandler.class);
      handlerBinder.addBinding().to(DashboardHttpHandler.class);
      handlerBinder.addBinding().to(ProgramLifecycleHttpHandler.class);
      handlerBinder.addBinding().to(PreferencesHttpHandler.class);
      handlerBinder.addBinding().to(ConsoleSettingsHttpHandler.class);
      handlerBinder.addBinding().to(TransactionHttpHandler.class);
      handlerBinder.addBinding().to(WorkflowHttpHandler.class);
      handlerBinder.addBinding().to(ArtifactHttpHandler.class);
      handlerBinder.addBinding().to(WorkflowStatsSLAHttpHandler.class);
      handlerBinder.addBinding().to(AuthorizationHandler.class);
      handlerBinder.addBinding().to(RemoteRuntimeStoreHandler.class);
<<<<<<< HEAD
      handlerBinder.addBinding().to(SecureStoreHandler.class);
=======
      handlerBinder.addBinding().to(RemoteLineageWriterHandler.class);
      handlerBinder.addBinding().to(RemoteUsageRegistryHandler.class);
>>>>>>> 3936f627

      for (Class<? extends HttpHandler> handlerClass : handlerClasses) {
        handlerBinder.addBinding().to(handlerClass);
      }
    }

    @Provides
    @Named(Constants.AppFabric.SERVER_ADDRESS)
    @SuppressWarnings("unused")
    public InetAddress providesHostname(CConfiguration cConf) {
      return Networks.resolve(cConf.get(Constants.AppFabric.SERVER_ADDRESS),
                              new InetSocketAddress("localhost", 0).getAddress());
    }

    /**
     * Provides a supplier of quartz scheduler so that initialization of the scheduler can be done after guice
     * injection. It returns a singleton of Scheduler.
     */
    @Provides
    @SuppressWarnings("unused")
    public Supplier<org.quartz.Scheduler> providesSchedulerSupplier(final DatasetBasedTimeScheduleStore scheduleStore,
                                                                    final CConfiguration cConf) {
      return new Supplier<org.quartz.Scheduler>() {
        private org.quartz.Scheduler scheduler;

        @Override
        public synchronized org.quartz.Scheduler get() {
          try {
            if (scheduler == null) {
              scheduler = getScheduler(scheduleStore, cConf);
            }
            return scheduler;
          } catch (Exception e) {
            throw Throwables.propagate(e);
          }
        }
      };
    }

    /**
     * Create a quartz scheduler. Quartz factory method is not used, because inflexible in allowing custom jobstore
     * and turning off check for new versions.
     * @param store JobStore.
     * @param cConf CConfiguration.
     * @return an instance of {@link org.quartz.Scheduler}
     * @throws SchedulerException
     */
    private org.quartz.Scheduler getScheduler(JobStore store,
                                              CConfiguration cConf) throws SchedulerException {

      int threadPoolSize = cConf.getInt(Constants.Scheduler.CFG_SCHEDULER_MAX_THREAD_POOL_SIZE);
      ExecutorThreadPool threadPool = new ExecutorThreadPool(threadPoolSize);
      threadPool.initialize();
      String schedulerName = DirectSchedulerFactory.DEFAULT_SCHEDULER_NAME;
      String schedulerInstanceId = DirectSchedulerFactory.DEFAULT_INSTANCE_ID;

      QuartzSchedulerResources qrs = new QuartzSchedulerResources();
      JobRunShellFactory jrsf = new StdJobRunShellFactory();

      qrs.setName(schedulerName);
      qrs.setInstanceId(schedulerInstanceId);
      qrs.setJobRunShellFactory(jrsf);
      qrs.setThreadPool(threadPool);
      qrs.setThreadExecutor(new DefaultThreadExecutor());
      qrs.setJobStore(store);
      qrs.setRunUpdateCheck(false);
      QuartzScheduler qs = new QuartzScheduler(qrs, -1, -1);

      ClassLoadHelper cch = new CascadingClassLoadHelper();
      cch.initialize();

      store.initialize(cch, qs.getSchedulerSignaler());
      org.quartz.Scheduler scheduler = new StdScheduler(qs);

      jrsf.initialize(scheduler);
      qs.initialize();

      return scheduler;
    }
  }
}<|MERGE_RESOLUTION|>--- conflicted
+++ resolved
@@ -322,12 +322,9 @@
       handlerBinder.addBinding().to(WorkflowStatsSLAHttpHandler.class);
       handlerBinder.addBinding().to(AuthorizationHandler.class);
       handlerBinder.addBinding().to(RemoteRuntimeStoreHandler.class);
-<<<<<<< HEAD
       handlerBinder.addBinding().to(SecureStoreHandler.class);
-=======
       handlerBinder.addBinding().to(RemoteLineageWriterHandler.class);
       handlerBinder.addBinding().to(RemoteUsageRegistryHandler.class);
->>>>>>> 3936f627
 
       for (Class<? extends HttpHandler> handlerClass : handlerClasses) {
         handlerBinder.addBinding().to(handlerClass);
