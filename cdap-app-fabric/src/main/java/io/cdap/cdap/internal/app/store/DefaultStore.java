--- conflicted
+++ resolved
@@ -425,52 +425,6 @@
   }
 
   @Override
-<<<<<<< HEAD
-  public void addApplication(ApplicationId id, ApplicationSpecification spec, @Nullable String author,
-                             @Nullable Long created, @Nullable String changeSummary, @Nullable String parentVersion) {
-    // Generate the creation time for the version of the app.
-    TransactionRunners.run(transactionRunner, context -> {
-      ApplicationMeta latest = getLatest(id.getNamespace(), id.getApplication());
-      if (!deployAppAllowed(parentVersion, latest)) {
-        throw new BadRequestException("Can't deploy the application because the parent version is not the " +
-                                        "latest.");
-      }
-      // TODO - edge case : if latest is null and app exists (legacy versions) then update based on latest version-id
-      if (latest != null) {
-        getAppMetadataStore(context).updateLatestApplication(id.getNamespace(), id.getApplication(),
-                                                             latest.getSpec().getAppVersion());
-      }
-      getAppMetadataStore(context).writeApplication(id.getNamespace(), id.getApplication(), id.getVersion(), spec,
-                                                    created, author, changeSummary, true);
-    });
-  }
-
-  /**
-   * To determine whether the app is allowed to be deployed:
-   * Do not deploy when the parent version is not the latest.
-   *
-   * @param parentVersion the version of the application from which the app is deployed
-   * @param latest the application meta of the latest version
-   * @return whether the app version is allowed to be deployed
-   */
-  private boolean deployAppAllowed(@Nullable String parentVersion, @Nullable ApplicationMeta latest)  {
-    if (parentVersion == null || parentVersion.isEmpty()) {
-      return true;
-    }
-    // App does not exist
-    if (latest == null || latest.getSpec() == null) {
-      // parent version should be null when the app does not exist
-      return parentVersion == null || parentVersion.isEmpty();
-    }
-    String latestVersion = latest.getSpec().getAppVersion();
-    // If latest version is the parent version then we allow deploy
-    return latestVersion.equals(parentVersion);
-  }
-
-  @Override
-  public void addApplication(ApplicationId id, ApplicationSpecification spec) {
-    addApplication(id, spec, null, null, null, null);
-=======
   public void addApplication(ApplicationId id, ApplicationMeta meta, @Nullable String parentVersion) throws
     BadRequestException {
     try {
@@ -480,7 +434,6 @@
     } catch (TransactionException e) {
       throw TransactionRunners.propagate(e, BadRequestException.class);
     }
->>>>>>> 826cc3a3
   }
 
   // todo: this method should be moved into DeletedProgramHandlerState, bad design otherwise
@@ -754,13 +707,6 @@
   }
 
   @Override
-<<<<<<< HEAD
-  public ApplicationMeta getLatest(String namespace, String appName) {
-    // TODO: change this to filter by range of primary prefix key and index
-    return TransactionRunners.run(transactionRunner, context -> {
-      return getAppMetadataStore(context).getLatest(namespace, appName).stream()
-        .findAny().orElse(null);
-=======
   public ApplicationMeta getLatest(NamespaceId namespace, String appName) {
     return TransactionRunners.run(transactionRunner, context -> {
       ApplicationMeta latest = getAppMetadataStore(context).getLatest(namespace, appName).stream()
@@ -776,7 +722,6 @@
           .stream().findFirst().orElse(null);
       }
       return latest;
->>>>>>> 826cc3a3
     });
   }
 
