--- conflicted
+++ resolved
@@ -52,17 +52,9 @@
   @Nullable
   private final AppDeploymentRuntimeInfo runtimeInfo;
   @Nullable
-<<<<<<< HEAD
-  private final String changeSummary;
+  private final ChangeSummaryRequest changeSummary;
   @Nullable
   private final String author;
-  @Nullable
-  private final String parentVersion;
-=======
-  private final ChangeSummaryRequest changeSummary;
-  @Nullable
-  private final String author;
->>>>>>> 826cc3a3
 
   /**
    * Creates a new {@link Builder}.
@@ -87,23 +79,14 @@
       .setUpdateSchedules(other.updateSchedules)
       .setRuntimeInfo(other.runtimeInfo)
       .setChangeSummary(other.changeSummary)
-<<<<<<< HEAD
-      .setAuthor(other.author)
-      .setParentVersion(other.parentVersion);
-=======
       .setAuthor(other.author);
->>>>>>> 826cc3a3
   }
 
   private AppDeploymentInfo(ArtifactId artifactId, Location artifactLocation, NamespaceId namespaceId,
                             ApplicationClass applicationClass, @Nullable String appName, @Nullable String appVersion,
                             @Nullable String configString, @Nullable KerberosPrincipalId ownerPrincipal,
                             boolean updateSchedules, @Nullable AppDeploymentRuntimeInfo runtimeInfo,
-<<<<<<< HEAD
-                            @Nullable String changeSummary, @Nullable String author, @Nullable String parentVersion) {
-=======
                             @Nullable ChangeSummaryRequest changeSummary, @Nullable String author) {
->>>>>>> 826cc3a3
     this.artifactId = artifactId;
     this.artifactLocation = artifactLocation;
     this.namespaceId = namespaceId;
@@ -116,10 +99,6 @@
     this.runtimeInfo = runtimeInfo;
     this.changeSummary = changeSummary;
     this.author = author;
-<<<<<<< HEAD
-    this.parentVersion = parentVersion;
-=======
->>>>>>> 826cc3a3
   }
 
   /**
@@ -202,18 +181,11 @@
   }
 
   /**
-<<<<<<< HEAD
-   * Returns the change summary description provided for the application edit or {@code null} if it is not provided.
-   */
-  @Nullable
-  public String getChangeSummary() {
-=======
    * Returns the change summary description and parent version provided for the application edit or {@code null} if
    * it is not provided.
    */
   @Nullable
   public ChangeSummaryRequest getChangeSummary() {
->>>>>>> 826cc3a3
     return changeSummary;
   }
 
@@ -226,17 +198,6 @@
   }
 
   /**
-<<<<<<< HEAD
-   * Returns the parent-version in the request or {@code null} if it is not provided.
-   */
-  @Nullable
-  public String getParentVersion() {
-    return parentVersion;
-  }
-
-  /**
-=======
->>>>>>> 826cc3a3
    * Builder class for the {@link AppDeploymentInfo}.
    */
   public static final class Builder {
@@ -253,17 +214,9 @@
     private boolean updateSchedules = true;
     private AppDeploymentRuntimeInfo runtimeInfo;
     @Nullable
-<<<<<<< HEAD
-    private String changeSummary;
-    @Nullable
-    private String author;
-    @Nullable
-    private String parentVersion;
-=======
     private ChangeSummaryRequest changeSummary;
     @Nullable
     private String author;
->>>>>>> 826cc3a3
 
     private Builder() {
       // Only for the builder() method to use
@@ -326,11 +279,7 @@
       return this;
     }
 
-<<<<<<< HEAD
-    public Builder setChangeSummary(@Nullable String changeSummary) {
-=======
     public Builder setChangeSummary(@Nullable ChangeSummaryRequest changeSummary) {
->>>>>>> 826cc3a3
       this.changeSummary = changeSummary;
       return this;
     }
@@ -340,14 +289,6 @@
       return this;
     }
 
-<<<<<<< HEAD
-    public Builder setParentVersion(@Nullable String parentVersion) {
-      this.parentVersion = parentVersion;
-      return this;
-    }
-
-=======
->>>>>>> 826cc3a3
     public AppDeploymentInfo build() {
       if (artifactId == null) {
         throw new IllegalStateException("Missing artifact ID");
@@ -363,11 +304,7 @@
       }
       return new AppDeploymentInfo(artifactId, artifactLocation, namespaceId, applicationClass,
                                    appName, appVersion, configString, ownerPrincipal, updateSchedules, runtimeInfo,
-<<<<<<< HEAD
-                                   changeSummary, author, parentVersion);
-=======
                                    changeSummary, author);
->>>>>>> 826cc3a3
     }
   }
 }