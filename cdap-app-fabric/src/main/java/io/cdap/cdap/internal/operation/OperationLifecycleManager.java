/*
 * Copyright © 2023 Cask Data, Inc.
 *
 * Licensed under the Apache License, Version 2.0 (the "License"); you may not
 * use this file except in compliance with the License. You may obtain a copy of
 * the License at
 *
 * http://www.apache.org/licenses/LICENSE-2.0
 *
 * Unless required by applicable law or agreed to in writing, software
 * distributed under the License is distributed on an "AS IS" BASIS, WITHOUT
 * WARRANTIES OR CONDITIONS OF ANY KIND, either express or implied. See the
 * License for the specific language governing permissions and limitations under
 * the License.
 */

package io.cdap.cdap.internal.operation;

import com.google.inject.Inject;
<<<<<<< HEAD
import io.cdap.cdap.proto.operation.OperationRunStatus;
import io.cdap.cdap.spi.data.InvalidFieldException;
=======
>>>>>>> db432940
import io.cdap.cdap.proto.id.OperationRunId;
import io.cdap.cdap.spi.data.StructuredTableContext;
import io.cdap.cdap.spi.data.transaction.TransactionRunner;
import io.cdap.cdap.spi.data.transaction.TransactionRunners;
import java.io.IOException;
import java.util.function.Consumer;

/**
 * Service that manages lifecycle of Operation.
 */
public class OperationLifecycleManager {

  private final TransactionRunner transactionRunner;

  @Inject
  OperationLifecycleManager(TransactionRunner transactionRunner) {
    this.transactionRunner = transactionRunner;
  }

  /**
   * Scan operations in a namespace.
   *
   * @param request scan request including filters and limit
   * @param txBatchSize batch size of transaction
   * @param consumer {@link Consumer} to process each scanned run
   * @return true if we have scanned till the request limit else return false. This will be used by
   *     the caller to identify if there is any further runs left to scan.
   */
  public boolean scanOperations(ScanOperationRunsRequest request, int txBatchSize,
      Consumer<OperationRunDetail> consumer) throws OperationRunNotFoundException, IOException {
    String lastKey = request.getScanAfter();
    int currentLimit = request.getLimit();

    while (currentLimit > 0) {
      ScanOperationRunsRequest batchRequest = ScanOperationRunsRequest
          .builder(request)
          .setScanAfter(lastKey)
          .setLimit(Math.min(txBatchSize, currentLimit))
          .build();

      request = batchRequest;

      lastKey = TransactionRunners.run(transactionRunner, context -> {
        return getOperationRunStore(context).scanOperations(batchRequest, consumer);
      }, IOException.class, OperationRunNotFoundException.class);

      if (lastKey == null) {
        break;
      }
      currentLimit -= txBatchSize;
    }
    return currentLimit == 0;
  }

<<<<<<< HEAD

  /**
   * Scan all pending operations. Needed for try running all pending operation during startup.
   *
   * @param consumer {@link Consumer} to process each scanned run
   */
  public void scanPendingOperations(Consumer<OperationRunDetail> consumer)
      throws IOException, InvalidFieldException {
    TransactionRunners.run(transactionRunner, context -> {
      getOperationRunStore(context).scanOperationByStatus(OperationRunStatus.PENDING, consumer);
    }, IOException.class, InvalidFieldException.class);
  }

  /**
   * Get a specific operation using run id in a namespace.
   *
   * @param runId run id of the operation to be fetched
   * @return operation run detail of the operation to be fetched. If not found,
   *     OperationRunNotFoundException is thrown.S
   */
=======
 /**
 * Retrieves details of an operation run identified by the provided {@code OperationRunId}.
 *
 * @param runId The unique identifier for the operation run.
 * @return An {@code OperationRunDetail} object containing information about the specified operation run.
 * @throws OperationRunNotFoundException If the specified operation run is not found.
 */
>>>>>>> db432940
  public OperationRunDetail getOperationRun(OperationRunId runId)
      throws IOException, OperationRunNotFoundException {
    OperationRunDetail operationRunDetail =
        TransactionRunners.run(
            transactionRunner,
            context -> {
              return getOperationRunStore(context).getOperation(runId);
            },
            IOException.class,
            OperationRunNotFoundException.class);

    return operationRunDetail;
  }

  private OperationRunStore getOperationRunStore(StructuredTableContext context) {
    return new OperationRunStore(context);
  }
}<|MERGE_RESOLUTION|>--- conflicted
+++ resolved
@@ -17,11 +17,8 @@
 package io.cdap.cdap.internal.operation;
 
 import com.google.inject.Inject;
-<<<<<<< HEAD
 import io.cdap.cdap.proto.operation.OperationRunStatus;
 import io.cdap.cdap.spi.data.InvalidFieldException;
-=======
->>>>>>> db432940
 import io.cdap.cdap.proto.id.OperationRunId;
 import io.cdap.cdap.spi.data.StructuredTableContext;
 import io.cdap.cdap.spi.data.transaction.TransactionRunner;
@@ -76,7 +73,6 @@
     return currentLimit == 0;
   }
 
-<<<<<<< HEAD
 
   /**
    * Scan all pending operations. Needed for try running all pending operation during startup.
@@ -90,14 +86,6 @@
     }, IOException.class, InvalidFieldException.class);
   }
 
-  /**
-   * Get a specific operation using run id in a namespace.
-   *
-   * @param runId run id of the operation to be fetched
-   * @return operation run detail of the operation to be fetched. If not found,
-   *     OperationRunNotFoundException is thrown.S
-   */
-=======
  /**
  * Retrieves details of an operation run identified by the provided {@code OperationRunId}.
  *
@@ -105,7 +93,6 @@
  * @return An {@code OperationRunDetail} object containing information about the specified operation run.
  * @throws OperationRunNotFoundException If the specified operation run is not found.
  */
->>>>>>> db432940
   public OperationRunDetail getOperationRun(OperationRunId runId)
       throws IOException, OperationRunNotFoundException {
     OperationRunDetail operationRunDetail =
