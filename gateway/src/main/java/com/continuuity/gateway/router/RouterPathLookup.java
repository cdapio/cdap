--- conflicted
+++ resolved
@@ -159,13 +159,10 @@
            Constants.Service.APP_FABRIC_HTTP)
       .put(ImmutablePair.of(EnumSet.of(AllowedMethod.POST), Pattern.compile(PROMOTE_PATH)),
            Constants.Service.APP_FABRIC_HTTP)
-<<<<<<< HEAD
       .put(ImmutablePair.of(EnumSet.of(AllowedMethod.POST, AllowedMethod.GET), Pattern.compile(WEBAPP_PATH)),
            Constants.Service.APP_FABRIC_HTTP)
-=======
       .put(ImmutablePair.of(EnumSet.of(AllowedMethod.GET, AllowedMethod.POST), Pattern.compile(PROCEDURE_PATH)),
            Constants.Service.PROCEDURES)
->>>>>>> f05e1875
       .put(ImmutablePair.of(EnumSet.of(AllowedMethod.GET, AllowedMethod.POST), Pattern.compile(STREAM_PATH_1)),
            Constants.Service.STREAM_HANDLER)
       .put(ImmutablePair.of(EnumSet.of(AllowedMethod.PUT, AllowedMethod.POST), Pattern.compile(STREAM_PATH_2)),
