package com.continuuity.gateway.router;

import com.continuuity.common.conf.Constants;
import com.continuuity.common.utils.ImmutablePair;
import com.google.common.collect.ImmutableList;
import com.google.common.collect.ImmutableMap;
import org.jboss.netty.handler.codec.http.HttpMethod;
import java.util.List;
import java.util.Map;
import java.util.regex.Matcher;
import java.util.regex.Pattern;

/**
 * Class to match the request path to corresponding service like app-fabric, or metrics service.
 */

public final class RouterPathLookup {
  private static final String VERSION = Constants.Gateway.GATEWAY_VERSION;

<<<<<<< HEAD
  private static final String STATUS_PATH = VERSION +
    "/?/apps/([A-Za-z0-9_]+)/(flows|procedures|mapreduce|workflows)/([A-Za-z0-9_]+)/status";
  private static final String STARTSTOP_PATH = VERSION +
    "/?/apps/([A-Za-z0-9_]+)/(flows|procedures|mapreduce|workflows)/([A-Za-z0-9_]+)/(start|stop|debug)";
  private static final String HISTORY_PATH = VERSION +
    "/?/apps/([A-Za-z0-9_]+)/(flows|procedures|mapreduce|workflows)/([A-Za-z0-9_]+)/history";
  private static final String RUNTIMEARGS_PATH = VERSION +
    "/?/apps/([A-Za-z0-9_]+)/(flows|procedures|mapreduce|workflows)/([A-Za-z0-9_]+)/runtimeargs";
=======
  private static final String COMMON_PATH = VERSION +
    "/?/apps/([A-Za-z0-9_]+)/(flows|procedures|mapreduce|workflows)/([A-Za-z0-9_]+)/" +
    "(start|stop|status|history|runtimeargs)";
>>>>>>> a36bb9a2
  private static final String DEPLOY_PATH = VERSION +
    "/?/apps/?([A-Za-z0-9_]+)?/?$";
  private static final String DEPLOY_STATUS_PATH = VERSION +
    "/?/deploy/status/?";
  private static final String METRICS_PATH = "^" + VERSION +
    "/metrics";
  private static final String LOGHANDLER_PATH = VERSION +
    "/?/apps/([A-Za-z0-9_]+)/(flows|procedures|mapreduce|workflows)/([A-Za-z0-9_]+)/logs";

  private static final String FLOWLET_INSTANCE_PATH = VERSION +
    "/?/apps/([A-Za-z0-9_]+)/flows/([A-Za-z0-9_]+)/flowlets/([A-Za-z0-9_]+)/instances";

  private static final Map<String, HttpMethod> ALLOWED_METHODS_MAP = ImmutableMap.of("GET", HttpMethod.GET,
                                                                                     "PUT", HttpMethod.PUT,
                                                                                     "POST", HttpMethod.POST);
<<<<<<< HEAD
  private static Map<ImmutablePair<List<HttpMethod>, Pattern>, String> ROUTING_MAP = null;

  public static void init() {
    if (ROUTING_MAP == null) {
      ROUTING_MAP = new HashMap<ImmutablePair<List<HttpMethod>, Pattern>, String>();
      ROUTING_MAP.put(new ImmutablePair<List<HttpMethod>, Pattern>(ImmutableList.of(HttpMethod.GET),
              Pattern.compile(STATUS_PATH)),
          Constants.Service.APP_FABRIC_HTTP);
      ROUTING_MAP.put(new ImmutablePair<List<HttpMethod>, Pattern>(ImmutableList.of(HttpMethod.POST),
              Pattern.compile(STARTSTOP_PATH)),
          Constants.Service.APP_FABRIC_HTTP);
      ROUTING_MAP.put(new ImmutablePair<List<HttpMethod>, Pattern>(ImmutableList.of(HttpMethod.GET),
              Pattern.compile(HISTORY_PATH)),
          Constants.Service.APP_FABRIC_HTTP);
      ROUTING_MAP.put(new ImmutablePair<List<HttpMethod>, Pattern>(ImmutableList.of(HttpMethod.GET, HttpMethod.PUT),
              Pattern.compile(RUNTIMEARGS_PATH)),
          Constants.Service.APP_FABRIC_HTTP);
      ROUTING_MAP.put(new ImmutablePair<List<HttpMethod>, Pattern>(ImmutableList.of(HttpMethod.GET, HttpMethod.PUT),
              Pattern.compile(DEPLOY_PATH)),
          Constants.Service.APP_FABRIC_HTTP);
      ROUTING_MAP.put(new ImmutablePair<List<HttpMethod>, Pattern>(ImmutableList.of(HttpMethod.GET),
              Pattern.compile(DEPLOY_STATUS_PATH)),
          Constants.Service.APP_FABRIC_HTTP);
      ROUTING_MAP.put(new ImmutablePair<List<HttpMethod>, Pattern>(
              ImmutableList.of(HttpMethod.GET, HttpMethod.POST, HttpMethod.PUT),
              Pattern.compile(METRICS_PATH)),
          Constants.Service.APP_FABRIC_HTTP);
    }
  }

=======

  private static final ImmutableMap<ImmutablePair<List<HttpMethod>, Pattern>, String> ROUTING_MAP =
    ImmutableMap.<ImmutablePair<List<HttpMethod>, Pattern>, String>builder()
      .put(new ImmutablePair<List<HttpMethod>, Pattern>(ImmutableList.of(HttpMethod.GET),
                                                        Pattern.compile(COMMON_PATH)),
                                                        Constants.Service.APP_FABRIC_HTTP)
      .put(new ImmutablePair<List<HttpMethod>, Pattern>(ImmutableList.of(HttpMethod.POST, HttpMethod.PUT),
                                                        Pattern.compile(DEPLOY_PATH)),
                                                        Constants.Service.APP_FABRIC_HTTP)
      .put(new ImmutablePair<List<HttpMethod>, Pattern>(ImmutableList.of(HttpMethod.GET),
                                                        Pattern.compile(DEPLOY_STATUS_PATH)),
                                                        Constants.Service.APP_FABRIC_HTTP)
      .put(new ImmutablePair<List<HttpMethod>, Pattern>(ImmutableList.of(HttpMethod.GET, HttpMethod.PUT),
                                                        Pattern.compile(FLOWLET_INSTANCE_PATH)),
                                                        Constants.Service.APP_FABRIC_HTTP)
      .put(new ImmutablePair<List<HttpMethod>, Pattern>(ImmutableList.of(
                                                        HttpMethod.GET, HttpMethod.PUT, HttpMethod.POST),
                                                        Pattern.compile(METRICS_PATH)),
                                                        Constants.Service.METRICS)
      .put(new ImmutablePair<List<HttpMethod>, Pattern>(ImmutableList.of(HttpMethod.GET),
                                                        Pattern.compile(LOGHANDLER_PATH)),
                                                        Constants.Service.METRICS)
      .build();
>>>>>>> a36bb9a2

  public static String getRoutingPath(String requestPath, String method){
    if (!ALLOWED_METHODS_MAP.containsKey(method)) {
      return null;
    }

    for (Map.Entry<ImmutablePair<List<HttpMethod>, Pattern>, String> uriPattern : ROUTING_MAP.entrySet()) {
      Matcher match = uriPattern.getKey().getSecond().matcher(requestPath);
      if (match.find()) {
        if (uriPattern.getKey().getFirst().contains(ALLOWED_METHODS_MAP.get(method))) {
          return uriPattern.getValue();
        }
      }
    }
    return null;
  }
}<|MERGE_RESOLUTION|>--- conflicted
+++ resolved
@@ -17,20 +17,9 @@
 public final class RouterPathLookup {
   private static final String VERSION = Constants.Gateway.GATEWAY_VERSION;
 
-<<<<<<< HEAD
-  private static final String STATUS_PATH = VERSION +
-    "/?/apps/([A-Za-z0-9_]+)/(flows|procedures|mapreduce|workflows)/([A-Za-z0-9_]+)/status";
-  private static final String STARTSTOP_PATH = VERSION +
-    "/?/apps/([A-Za-z0-9_]+)/(flows|procedures|mapreduce|workflows)/([A-Za-z0-9_]+)/(start|stop|debug)";
-  private static final String HISTORY_PATH = VERSION +
-    "/?/apps/([A-Za-z0-9_]+)/(flows|procedures|mapreduce|workflows)/([A-Za-z0-9_]+)/history";
-  private static final String RUNTIMEARGS_PATH = VERSION +
-    "/?/apps/([A-Za-z0-9_]+)/(flows|procedures|mapreduce|workflows)/([A-Za-z0-9_]+)/runtimeargs";
-=======
   private static final String COMMON_PATH = VERSION +
     "/?/apps/([A-Za-z0-9_]+)/(flows|procedures|mapreduce|workflows)/([A-Za-z0-9_]+)/" +
-    "(start|stop|status|history|runtimeargs)";
->>>>>>> a36bb9a2
+    "(start|debug|stop|status|history|runtimeargs)";
   private static final String DEPLOY_PATH = VERSION +
     "/?/apps/?([A-Za-z0-9_]+)?/?$";
   private static final String DEPLOY_STATUS_PATH = VERSION +
@@ -46,38 +35,6 @@
   private static final Map<String, HttpMethod> ALLOWED_METHODS_MAP = ImmutableMap.of("GET", HttpMethod.GET,
                                                                                      "PUT", HttpMethod.PUT,
                                                                                      "POST", HttpMethod.POST);
-<<<<<<< HEAD
-  private static Map<ImmutablePair<List<HttpMethod>, Pattern>, String> ROUTING_MAP = null;
-
-  public static void init() {
-    if (ROUTING_MAP == null) {
-      ROUTING_MAP = new HashMap<ImmutablePair<List<HttpMethod>, Pattern>, String>();
-      ROUTING_MAP.put(new ImmutablePair<List<HttpMethod>, Pattern>(ImmutableList.of(HttpMethod.GET),
-              Pattern.compile(STATUS_PATH)),
-          Constants.Service.APP_FABRIC_HTTP);
-      ROUTING_MAP.put(new ImmutablePair<List<HttpMethod>, Pattern>(ImmutableList.of(HttpMethod.POST),
-              Pattern.compile(STARTSTOP_PATH)),
-          Constants.Service.APP_FABRIC_HTTP);
-      ROUTING_MAP.put(new ImmutablePair<List<HttpMethod>, Pattern>(ImmutableList.of(HttpMethod.GET),
-              Pattern.compile(HISTORY_PATH)),
-          Constants.Service.APP_FABRIC_HTTP);
-      ROUTING_MAP.put(new ImmutablePair<List<HttpMethod>, Pattern>(ImmutableList.of(HttpMethod.GET, HttpMethod.PUT),
-              Pattern.compile(RUNTIMEARGS_PATH)),
-          Constants.Service.APP_FABRIC_HTTP);
-      ROUTING_MAP.put(new ImmutablePair<List<HttpMethod>, Pattern>(ImmutableList.of(HttpMethod.GET, HttpMethod.PUT),
-              Pattern.compile(DEPLOY_PATH)),
-          Constants.Service.APP_FABRIC_HTTP);
-      ROUTING_MAP.put(new ImmutablePair<List<HttpMethod>, Pattern>(ImmutableList.of(HttpMethod.GET),
-              Pattern.compile(DEPLOY_STATUS_PATH)),
-          Constants.Service.APP_FABRIC_HTTP);
-      ROUTING_MAP.put(new ImmutablePair<List<HttpMethod>, Pattern>(
-              ImmutableList.of(HttpMethod.GET, HttpMethod.POST, HttpMethod.PUT),
-              Pattern.compile(METRICS_PATH)),
-          Constants.Service.APP_FABRIC_HTTP);
-    }
-  }
-
-=======
 
   private static final ImmutableMap<ImmutablePair<List<HttpMethod>, Pattern>, String> ROUTING_MAP =
     ImmutableMap.<ImmutablePair<List<HttpMethod>, Pattern>, String>builder()
@@ -101,7 +58,6 @@
                                                         Pattern.compile(LOGHANDLER_PATH)),
                                                         Constants.Service.METRICS)
       .build();
->>>>>>> a36bb9a2
 
   public static String getRoutingPath(String requestPath, String method){
     if (!ALLOWED_METHODS_MAP.containsKey(method)) {
