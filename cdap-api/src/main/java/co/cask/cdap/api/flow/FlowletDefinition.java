--- conflicted
+++ resolved
@@ -18,11 +18,7 @@
 
 import co.cask.cdap.api.data.schema.Schema;
 import co.cask.cdap.api.data.schema.UnsupportedTypeException;
-<<<<<<< HEAD
-=======
 import co.cask.cdap.api.data.stream.StreamSpecification;
-import co.cask.cdap.api.flow.flowlet.AbstractFlowlet;
->>>>>>> 2fb0e068
 import co.cask.cdap.api.flow.flowlet.Flowlet;
 import co.cask.cdap.api.flow.flowlet.FlowletSpecification;
 import co.cask.cdap.api.flow.flowlet.StreamEvent;
@@ -66,19 +62,8 @@
   public FlowletDefinition(String flowletName, Flowlet flowlet, int instances) {
     FlowletSpecification flowletSpec;
     DefaultFlowletConfigurer flowletConfigurer = new DefaultFlowletConfigurer(flowlet);
-<<<<<<< HEAD
     flowlet.configure(flowletConfigurer);
     flowletSpec = flowletConfigurer.createSpecification();
-=======
-    //TODO: CDAP-2943 Remove deprecated methods in Flow/Flowlet and move the configure methods.
-    if (flowlet instanceof AbstractFlowlet) {
-      AbstractFlowlet abstractFlowlet = (AbstractFlowlet) flowlet;
-      abstractFlowlet.configure(flowletConfigurer);
-      flowletSpec = flowletConfigurer.createSpecification();
-    } else {
-      flowletSpec = flowlet.configure();
-    }
->>>>>>> 2fb0e068
 
     this.instances = instances;
 
