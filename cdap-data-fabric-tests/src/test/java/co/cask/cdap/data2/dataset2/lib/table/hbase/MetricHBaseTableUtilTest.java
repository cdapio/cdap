/*
 * Copyright 2015 Cask Data, Inc.
 *
 * Licensed under the Apache License, Version 2.0 (the "License"); you may not
 * use this file except in compliance with the License. You may obtain a copy of
 * the License at
 *
 * http://www.apache.org/licenses/LICENSE-2.0
 *
 * Unless required by applicable law or agreed to in writing, software
 * distributed under the License is distributed on an "AS IS" BASIS, WITHOUT
 * WARRANTIES OR CONDITIONS OF ANY KIND, either express or implied. See the
 * License for the specific language governing permissions and limitations under
 * the License.
 */

package co.cask.cdap.data2.dataset2.lib.table.hbase;

import co.cask.cdap.api.dataset.DatasetAdmin;
import co.cask.cdap.api.dataset.DatasetContext;
import co.cask.cdap.api.dataset.DatasetProperties;
import co.cask.cdap.api.dataset.DatasetSpecification;
import co.cask.cdap.common.conf.CConfiguration;
import co.cask.cdap.common.conf.Constants;
import co.cask.cdap.data.hbase.HBaseTestBase;
import co.cask.cdap.data.hbase.HBaseTestFactory;
import co.cask.cdap.data2.util.TableId;
import co.cask.cdap.data2.util.hbase.HBaseTableUtil;
import co.cask.cdap.data2.util.hbase.HBaseTableUtilFactory;
import org.apache.hadoop.hbase.HTableDescriptor;
import org.apache.hadoop.hbase.TableName;
import org.apache.hadoop.hbase.client.HBaseAdmin;
import org.apache.twill.filesystem.LocalLocationFactory;
import org.junit.AfterClass;
import org.junit.Assert;
import org.junit.BeforeClass;
import org.junit.ClassRule;
import org.junit.Test;
import org.junit.rules.TemporaryFolder;

/**
 *
 */
public class MetricHBaseTableUtilTest {
  @ClassRule
  public static TemporaryFolder tmpFolder = new TemporaryFolder();

  private static HBaseTestBase testHBase;
  private static HBaseTableUtil hBaseTableUtil;
  private static CConfiguration cConf;

  @BeforeClass
  public static void beforeClass() throws Exception {
    testHBase = new HBaseTestFactory().get();
    testHBase.startHBase();
    cConf = CConfiguration.create();
    hBaseTableUtil = new HBaseTableUtilFactory(cConf).get();
    hBaseTableUtil.createNamespaceIfNotExists(testHBase.getHBaseAdmin(), Constants.SYSTEM_NAMESPACE_ID);
  }

  @AfterClass
  public static void afterClass() throws Exception {
    testHBase.stopHBase();
  }

  @Test
  public void testGetVersion() throws Exception {
    // Verify new metric datasets are properly recognized as 2.8+ version from now on
    HBaseMetricsTableDefinition definition =
      new HBaseMetricsTableDefinition("foo", testHBase.getConfiguration(), hBaseTableUtil,
<<<<<<< HEAD
                                      new LocalLocationFactory(tmpFolder.newFolder()), CConfiguration.create());
    DatasetSpecification spec = definition.configure("metricV2.8", DatasetProperties.EMPTY);
=======
                                      new LocalLocationFactory(tmpFolder.newFolder()), cConf);
    DatasetSpecification spec = definition.configure("cdap.system.metricV2.8", DatasetProperties.EMPTY);
>>>>>>> 2dfade67

    DatasetAdmin admin = definition.getAdmin(DatasetContext.from(Constants.SYSTEM_NAMESPACE), spec, null);
    admin.create();

    MetricHBaseTableUtil util = new MetricHBaseTableUtil(hBaseTableUtil);
    HBaseAdmin hAdmin = testHBase.getHBaseAdmin();
<<<<<<< HEAD
    CConfiguration cConf = CConfiguration.create();
    HTableDescriptor desc = tableUtil.getHTableDescriptor(hAdmin,
                                                          TableId.from(cConf.get(Constants.Dataset.TABLE_PREFIX),
                                                                       Constants.SYSTEM_NAMESPACE, spec.getName()));
=======
    HTableDescriptor desc = hBaseTableUtil.getHTableDescriptor(hAdmin, TableId.from(spec.getName()));
>>>>>>> 2dfade67
    Assert.assertEquals(MetricHBaseTableUtil.Version.VERSION_2_8_OR_HIGHER, util.getVersion(desc));

    // Verify HBase table without coprocessor is properly recognized as 2.6- version
    TableName table26 = TableName.valueOf("metricV2.6");
    hAdmin.createTable(new HTableDescriptor(table26));
    desc = hAdmin.getTableDescriptor(table26);
    Assert.assertEquals(MetricHBaseTableUtil.Version.VERSION_2_6_OR_LOWER, util.getVersion(desc));

    // Verify HBase table with IncrementHandler coprocessor but without cdap.version on it is properly recognized as
    // 2.7 version
    TableName table27 = TableName.valueOf("metricV2.7");
    desc = new HTableDescriptor(table27);
    desc.addCoprocessor(hBaseTableUtil.getIncrementHandlerClassForVersion().getName());
    hAdmin.createTable(desc);
    desc = hAdmin.getTableDescriptor(table27);
    Assert.assertEquals(MetricHBaseTableUtil.Version.VERSION_2_7, util.getVersion(desc));
  }
}<|MERGE_RESOLUTION|>--- conflicted
+++ resolved
@@ -68,27 +68,16 @@
     // Verify new metric datasets are properly recognized as 2.8+ version from now on
     HBaseMetricsTableDefinition definition =
       new HBaseMetricsTableDefinition("foo", testHBase.getConfiguration(), hBaseTableUtil,
-<<<<<<< HEAD
-                                      new LocalLocationFactory(tmpFolder.newFolder()), CConfiguration.create());
+                                      new LocalLocationFactory(tmpFolder.newFolder()), cConf);
     DatasetSpecification spec = definition.configure("metricV2.8", DatasetProperties.EMPTY);
-=======
-                                      new LocalLocationFactory(tmpFolder.newFolder()), cConf);
-    DatasetSpecification spec = definition.configure("cdap.system.metricV2.8", DatasetProperties.EMPTY);
->>>>>>> 2dfade67
 
     DatasetAdmin admin = definition.getAdmin(DatasetContext.from(Constants.SYSTEM_NAMESPACE), spec, null);
     admin.create();
 
     MetricHBaseTableUtil util = new MetricHBaseTableUtil(hBaseTableUtil);
     HBaseAdmin hAdmin = testHBase.getHBaseAdmin();
-<<<<<<< HEAD
-    CConfiguration cConf = CConfiguration.create();
-    HTableDescriptor desc = tableUtil.getHTableDescriptor(hAdmin,
-                                                          TableId.from(cConf.get(Constants.Dataset.TABLE_PREFIX),
-                                                                       Constants.SYSTEM_NAMESPACE, spec.getName()));
-=======
-    HTableDescriptor desc = hBaseTableUtil.getHTableDescriptor(hAdmin, TableId.from(spec.getName()));
->>>>>>> 2dfade67
+    HTableDescriptor desc =
+      hBaseTableUtil.getHTableDescriptor(hAdmin, TableId.from(Constants.SYSTEM_NAMESPACE, spec.getName()));
     Assert.assertEquals(MetricHBaseTableUtil.Version.VERSION_2_8_OR_HIGHER, util.getVersion(desc));
 
     // Verify HBase table without coprocessor is properly recognized as 2.6- version
