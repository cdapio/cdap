--- conflicted
+++ resolved
@@ -198,14 +198,12 @@
   }
 
   @Test
-<<<<<<< HEAD
   public void exploreDriverTest() throws Exception {
     // Register explore jdbc driver
     Class.forName("com.continuuity.explore.jdbc.ExploreDriver");
 
     DiscoveryServiceClient discoveryServiceClient = injector.getInstance(DiscoveryServiceClient.class);
-    Discoverable discoverable = new RandomEndpointStrategy(
-        discoveryServiceClient.discover(Constants.Service.EXPLORE_HTTP_USER_SERVICE)).pick();
+    Discoverable discoverable = new RandomEndpointStrategy(discoveryServiceClient.discover(Constants.Service.EXPLORE_HTTP_USER_SERVICE)).pick();
     InetSocketAddress addr = discoverable.getSocketAddress();
     String serviceUrl = String.format("%s%s:%d", Constants.Explore.Jdbc.URL_PREFIX, addr.getHostName(), addr.getPort());
 
@@ -230,7 +228,9 @@
     stmt.close();
 
     connection.close();
-=======
+  }
+
+  @Test
   public void testJoin() throws Exception {
 
     // Performing admin operations to create dataset instance
@@ -268,7 +268,6 @@
     );
 
     datasetFramework.deleteInstance("my_table_1");
->>>>>>> 768c0ff6
   }
 
   @Test
