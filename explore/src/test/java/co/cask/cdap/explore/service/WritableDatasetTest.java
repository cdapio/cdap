--- conflicted
+++ resolved
@@ -172,7 +172,6 @@
   }
 
   @Test
-<<<<<<< HEAD
   public void writeIntoNonScannableDataset() throws Exception {
 
     datasetFramework.addModule("keyExtendedStructValueTable",
@@ -231,8 +230,7 @@
     }
   }
 
-
-=======
+  @Test
   public void multipleInsertsTest() throws Exception {
     try {
       initKeyValueTable("my_table", true);
@@ -269,7 +267,6 @@
     }
   }
 
->>>>>>> 7d89a18a
   // TODO test write from native table to dataset,
   // TODO test insert overwrite table: overwrite is the same as into
   // TODO test trying to write with incompatible types
