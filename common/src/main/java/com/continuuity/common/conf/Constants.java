--- conflicted
+++ resolved
@@ -17,13 +17,9 @@
     public static final String METRICS_PROCESSOR = "metrics.processor";
     public static final String GATEWAY = "gateway";
     public static final String STREAMS = "streams";
+    public static final String REACTOR_SERVICES = "reactor.services";
     public static final String DATASET_MANAGER = "dataset.manager";
-<<<<<<< HEAD
-    public static final String REACTOR_SERVICES = "reactor.services";
-    public static final String DATASET_USER = "dataset.user";
-=======
     public static final String DATASET_EXECUTOR = "dataset.executor";
->>>>>>> 2345a963
     public static final String EXTERNAL_AUTHENTICATION = "external.authentication";
   }
 
