<?xml version="1.0" encoding="UTF-8"?>
<!--
  Copyright © 2014 Cask Data, Inc.

  Licensed under the Apache License, Version 2.0 (the "License"); you may not
  use this file except in compliance with the License. You may obtain a copy of
  the License at

  http://www.apache.org/licenses/LICENSE-2.0

  Unless required by applicable law or agreed to in writing, software
  distributed under the License is distributed on an "AS IS" BASIS, WITHOUT
  WARRANTIES OR CONDITIONS OF ANY KIND, either express or implied. See the
  License for the specific language governing permissions and limitations under
  the License.
  -->

<project xmlns="http://maven.apache.org/POM/4.0.0"
         xmlns:xsi="http://www.w3.org/2001/XMLSchema-instance"
         xsi:schemaLocation="http://maven.apache.org/POM/4.0.0 http://maven.apache.org/xsd/maven-4.0.0.xsd">

  <modelVersion>4.0.0</modelVersion>

  <parent>
    <groupId>co.cask.cdap</groupId>
    <artifactId>cdap</artifactId>
<<<<<<< HEAD
    <version>5.1.204</version>
=======
    <version>5.1.202</version>
>>>>>>> 89bdb890
  </parent>

  <artifactId>cdap-master</artifactId>
  <name>CDAP Master</name>
  <packaging>jar</packaging>

  <dependencies>
    <dependency>
      <groupId>ch.qos.logback</groupId>
      <artifactId>logback-core</artifactId>
    </dependency>
    <dependency>
      <groupId>ch.qos.logback</groupId>
      <artifactId>logback-classic</artifactId>
    </dependency>

    <!-- Added to override the embedded guava class in hive-exec -->
    <dependency>
      <groupId>com.google.guava</groupId>
      <artifactId>guava</artifactId>
    </dependency>
    <dependency>
      <groupId>co.cask.cdap</groupId>
      <artifactId>cdap-api</artifactId>
      <version>${project.version}</version>
    </dependency>
    <dependency>
      <groupId>co.cask.cdap</groupId>
      <artifactId>cdap-common</artifactId>
      <version>${project.version}</version>
    </dependency>
    <dependency>
      <groupId>co.cask.cdap</groupId>
      <artifactId>cdap-data-fabric</artifactId>
      <version>${project.version}</version>
    </dependency>
    <dependency>
      <groupId>co.cask.cdap</groupId>
      <artifactId>cdap-watchdog-api</artifactId>
      <version>${project.version}</version>
    </dependency>
    <dependency>
      <groupId>co.cask.cdap</groupId>
      <artifactId>cdap-watchdog</artifactId>
      <version>${project.version}</version>
    </dependency>
    <dependency>
      <groupId>co.cask.cdap</groupId>
      <artifactId>cdap-app-fabric</artifactId>
      <version>${project.version}</version>
    </dependency>
    <dependency>
      <groupId>co.cask.cdap</groupId>
      <artifactId>cdap-security</artifactId>
      <version>${project.version}</version>
    </dependency>
    <dependency>
      <groupId>co.cask.cdap</groupId>
      <artifactId>cdap-explore-client</artifactId>
      <version>${project.version}</version>
    </dependency>
    <dependency>
      <groupId>co.cask.cdap</groupId>
      <artifactId>cdap-explore</artifactId>
      <version>${project.version}</version>
    </dependency>
    <dependency>
      <groupId>co.cask.cdap</groupId>
      <artifactId>cdap-tms</artifactId>
      <version>${project.version}</version>
    </dependency>
    <dependency>
      <groupId>org.apache.tephra</groupId>
      <artifactId>tephra-api</artifactId>
    </dependency>
    <dependency>
      <groupId>org.apache.tephra</groupId>
      <artifactId>tephra-core</artifactId>
    </dependency>
    <dependency>
      <groupId>org.apache.twill</groupId>
      <artifactId>twill-discovery-api</artifactId>
    </dependency>
    <dependency>
      <groupId>org.apache.twill</groupId>
      <artifactId>twill-discovery-core</artifactId>
    </dependency>
    <dependency>
      <groupId>org.apache.twill</groupId>
      <artifactId>twill-zookeeper</artifactId>
    </dependency>
    <dependency>
      <groupId>org.apache.twill</groupId>
      <artifactId>twill-yarn</artifactId>
    </dependency>
    <dependency>
      <groupId>org.apache.twill</groupId>
      <artifactId>twill-api</artifactId>
    </dependency>
    <dependency>
      <groupId>org.apache.twill</groupId>
      <artifactId>twill-common</artifactId>
    </dependency>
    <dependency>
      <groupId>org.apache.twill</groupId>
      <artifactId>twill-core</artifactId>
    </dependency>
    <dependency>
      <groupId>org.apache.hadoop</groupId>
      <artifactId>hadoop-yarn-api</artifactId>
      <scope>provided</scope>
    </dependency>
    <dependency>
      <groupId>org.apache.hadoop</groupId>
      <artifactId>hadoop-yarn-client</artifactId>
      <scope>provided</scope>
    </dependency>
    <dependency>
      <groupId>org.apache.hadoop</groupId>
      <artifactId>hadoop-yarn-common</artifactId>
      <scope>provided</scope>
    </dependency>
    <dependency>
      <groupId>org.apache.hbase</groupId>
      <artifactId>hbase-common</artifactId>
      <scope>provided</scope>
    </dependency>
    <dependency>
      <groupId>org.apache.hbase</groupId>
      <artifactId>hbase-client</artifactId>
      <scope>provided</scope>
    </dependency>
    <dependency>
      <groupId>org.apache.hbase</groupId>
      <artifactId>hbase-server</artifactId>
      <scope>provided</scope>
    </dependency>
    <dependency>
      <groupId>org.apache.hbase</groupId>
      <artifactId>hbase-protocol</artifactId>
      <scope>provided</scope>
    </dependency>
    <dependency>
      <groupId>org.apache.tez</groupId>
      <artifactId>tez-api</artifactId>
    </dependency>
    <dependency>
      <groupId>org.slf4j</groupId>
      <artifactId>jul-to-slf4j</artifactId>
    </dependency>

    <!-- for tools -->
    <dependency>
      <groupId>commons-cli</groupId>
      <artifactId>commons-cli</artifactId>
    </dependency>
    <dependency>
      <groupId>junit</groupId>
      <artifactId>junit</artifactId>
    </dependency>
    <dependency>
      <groupId>co.cask.cdap</groupId>
      <artifactId>cdap-hbase-compat-0.98</artifactId>
      <version>${project.version}</version>
      <scope>test</scope>
    </dependency>
    <dependency>
      <groupId>co.cask.cdap</groupId>
      <artifactId>cdap-data-fabric</artifactId>
      <version>${project.version}</version>
      <type>test-jar</type>
      <scope>test</scope>
    </dependency>
    <dependency>
      <groupId>co.cask.cdap</groupId>
      <artifactId>cdap-common</artifactId>
      <version>${project.version}</version>
      <type>test-jar</type>
      <scope>test</scope>
    </dependency>
  </dependencies>

  <profiles>
    <profile>
      <id>dist</id>
      <properties>
        <package.deb.depends>--depends cdap --depends cdap-hbase-compat-2.0</package.deb.depends>
        <package.rpm.depends>--depends cdap --depends cdap-hbase-compat-2.0</package.rpm.depends>
        <stage.artifacts.dir>${stage.opt.dir}/artifacts</stage.artifacts.dir>
        <stage.runtime.ext.dir>${stage.opt.dir}/ext/runtimes</stage.runtime.ext.dir>
        <stage.security.ext.dir>${stage.opt.dir}/ext/security</stage.security.ext.dir>
        <stage.operations.ext.dir>${stage.opt.dir}/ext/operations</stage.operations.ext.dir>
        <stage.runtime.providers.ext.dir>${stage.opt.dir}/ext/runtimeproviders</stage.runtime.providers.ext.dir>
        <stage.bootstrap.dir>${stage.opt.dir}/bootstrap</stage.bootstrap.dir>
        <additional.artifacts.jar.pattern>**/target/*.jar</additional.artifacts.jar.pattern>
        <additional.artifacts.config.pattern>**/target/*.json</additional.artifacts.config.pattern>
        <additional.artifacts.exclude.pattern>**/target/*-tests.jar</additional.artifacts.exclude.pattern>
        <security.ext.jar.pattern>**/target/*.jar</security.ext.jar.pattern>
        <security.ext.config.pattern>**/target/*.json</security.ext.config.pattern>
        <security.ext.exclude.pattern>**/target/*-tests.jar</security.ext.exclude.pattern>
        <!-- contains hydrator upgrade tool. Should be moved out when Hydrator is moved out of CDAP -->
        <stage.libexec.dir>${stage.opt.dir}/libexec</stage.libexec.dir>
      </properties>

      <!-- Add dependencies on spark api and core. It just for making sure those artifacts are built before this -->
      <dependencies>
        <dependency>
          <groupId>co.cask.cdap</groupId>
          <artifactId>cdap-api-spark</artifactId>
          <version>${project.version}</version>
          <scope>provided</scope>
        </dependency>
        <dependency>
          <groupId>co.cask.cdap</groupId>
          <artifactId>cdap-api-spark2_2.11</artifactId>
          <version>${project.version}</version>
          <scope>provided</scope>
        </dependency>
        <dependency>
          <groupId>co.cask.cdap</groupId>
          <artifactId>cdap-spark-core</artifactId>
          <version>${project.version}</version>
          <scope>provided</scope>
        </dependency>
        <dependency>
          <groupId>co.cask.cdap</groupId>
          <artifactId>cdap-spark-core2_2.11</artifactId>
          <version>${project.version}</version>
          <scope>provided</scope>
        </dependency>
        <!-- Add dependencies on cdap-operational-stats and runtime provider extensions to make sure
             they are built before standalone -->
        <dependency>
          <groupId>co.cask.cdap</groupId>
          <artifactId>cdap-operational-stats-core</artifactId>
          <version>${project.version}</version>
          <scope>provided</scope>
        </dependency>
        <dependency>
          <groupId>co.cask.cdap</groupId>
          <artifactId>cdap-runtime-ext-emr</artifactId>
          <version>${project.version}</version>
          <scope>provided</scope>
        </dependency>
        <dependency>
          <groupId>co.cask.cdap</groupId>
          <artifactId>cdap-runtime-ext-dataproc</artifactId>
          <version>${project.version}</version>
          <scope>provided</scope>
        </dependency>
        <dependency>
          <groupId>co.cask.cdap</groupId>
          <artifactId>cdap-runtime-ext-remote-hadoop</artifactId>
          <version>${project.version}</version>
          <scope>provided</scope>
        </dependency>
      </dependencies>

      <build>
        <plugins>
          <plugin>
            <groupId>org.apache.maven.plugins</groupId>
            <artifactId>maven-jar-plugin</artifactId>
            <version>2.4</version>
          </plugin>
          <plugin>
            <groupId>org.apache.maven.plugins</groupId>
            <artifactId>maven-dependency-plugin</artifactId>
            <version>2.8</version>
          </plugin>
          <plugin>
            <groupId>org.apache.maven.plugins</groupId>
            <artifactId>maven-resources-plugin</artifactId>
            <version>2.6</version>
            <executions>
              <execution>
                <id>copy-pipelines-spark1_2.10</id>
                <phase>process-resources</phase>
                <goals>
                  <goal>copy-resources</goal>
                </goals>
                <configuration combine.self="override">
                  <outputDirectory>${stage.artifacts.dir}/${spark1.artifacts.dir}</outputDirectory>
                  <resources>
                    <resource>
                      <directory>
                        ${project.parent.basedir}/cdap-app-templates/cdap-etl/cdap-data-pipeline/target
                      </directory>
                      <includes>
                        <include>cdap-data-pipeline-${project.version}.jar</include>
                      </includes>
                    </resource>
                    <resource>
                      <directory>
                        ${project.parent.basedir}/cdap-app-templates/cdap-etl/cdap-data-streams/target
                      </directory>
                      <includes>
                        <include>cdap-data-streams-${project.version}.jar</include>
                      </includes>
                    </resource>
                  </resources>
                </configuration>
              </execution>
              <execution>
                <id>copy-pipelines-spark2_2.11</id>
                <phase>process-resources</phase>
                <goals>
                  <goal>copy-resources</goal>
                </goals>
                <configuration combine.self="override">
                  <outputDirectory>${stage.artifacts.dir}/${spark2.artifacts.dir}</outputDirectory>
                  <resources>
                    <resource>
                      <directory>
                        ${project.parent.basedir}/cdap-app-templates/cdap-etl/cdap-data-pipeline2_2.11/target
                      </directory>
                      <includes>
                        <include>cdap-data-pipeline2_2.11-${project.version}.jar</include>
                      </includes>
                    </resource>
                    <resource>
                      <directory>
                        ${project.parent.basedir}/cdap-app-templates/cdap-etl/cdap-data-streams2_2.11/target
                      </directory>
                      <includes>
                        <include>cdap-data-streams2_2.11-${project.version}.jar</include>
                      </includes>
                    </resource>
                  </resources>
                </configuration>
              </execution>
              <execution>
                <id>copy-etl-tools</id>
                <phase>process-resources</phase>
                <goals>
                  <goal>copy-resources</goal>
                </goals>
                <configuration combine.self="override">
                  <outputDirectory>${stage.libexec.dir}</outputDirectory>
                  <resources>
                    <resource>
                      <directory>
                        ${project.parent.basedir}/cdap-app-templates/cdap-etl/cdap-etl-tools/target
                      </directory>
                      <includes>
                        <include>cdap-etl-tools-${project.version}.jar</include>
                      </includes>
                    </resource>
                  </resources>
                </configuration>
              </execution>
              <execution>
                <id>copy-dq</id>
                <phase>process-resources</phase>
                <goals>
                  <goal>copy-resources</goal>
                </goals>
                <configuration combine.self="override">
                  <outputDirectory>${stage.artifacts.dir}</outputDirectory>
                  <resources>
                    <resource>
                      <directory>
                        ${project.parent.basedir}/cdap-app-templates/cdap-data-quality/target
                      </directory>
                      <includes>
                        <include>cdap-data-quality-${project.version}.jar</include>
                      </includes>
                    </resource>
                  </resources>
                </configuration>
              </execution>
              <execution>
                <id>copy-program-report-app</id>
                <phase>process-resources</phase>
                <goals>
                  <goal>copy-resources</goal>
                </goals>
                <configuration combine.self="override">
                  <outputDirectory>${stage.artifacts.dir}/${spark2.artifacts.dir}</outputDirectory>
                  <resources>
                    <resource>
                      <directory>
                        ${project.parent.basedir}/cdap-app-templates/cdap-program-report/target
                      </directory>
                      <includes>
                        <include>cdap-program-report-${project.version}.jar</include>
                      </includes>
                    </resource>
                  </resources>
                </configuration>
              </execution>

              <!-- Copy cdap-kms. -->
              <execution>
                <id>copy-cdap-kms</id>
                <phase>process-resources</phase>
                <goals>
                  <goal>copy-resources</goal>
                </goals>
                <configuration combine.self="override">
                  <outputDirectory>${stage.lib.dir}</outputDirectory>
                  <resources>
                    <resource>
                      <directory>
                        ${project.parent.basedir}/cdap-kms/target/
                      </directory>
                      <includes>
                        <include>co.cask.cdap.cdap-kms-${project.version}.jar</include>
                      </includes>
                    </resource>
                  </resources>
                </configuration>
              </execution>

              <!-- Copy runtime extensions. Currently only has Spark -->
              <execution>
                <id>copy-spark1-extensions</id>
                <phase>process-resources</phase>
                <goals>
                  <goal>copy-resources</goal>
                </goals>
                <configuration combine.self="override">
                  <outputDirectory>${stage.runtime.ext.dir}/${spark1.artifacts.dir}</outputDirectory>
                  <resources>
                    <resource>
                      <directory>
                        ${project.parent.basedir}/cdap-spark-core/target/libexec
                      </directory>
                      <!-- Only package with the cdap extensions, not the spark assembly jar -->
                      <includes>
                        <include>co.cask.cdap.cdap-api-spark*.jar</include>
                        <include>co.cask.cdap.cdap-spark-*.jar</include>
                      </includes>
                    </resource>
                  </resources>
                </configuration>
              </execution>
              <execution>
                <id>copy-spark2-extensions</id>
                <phase>process-resources</phase>
                <goals>
                  <goal>copy-resources</goal>
                </goals>
                <configuration combine.self="override">
                  <outputDirectory>${stage.runtime.ext.dir}/${spark2.artifacts.dir}</outputDirectory>
                  <resources>
                    <resource>
                      <directory>
                        ${project.parent.basedir}/cdap-spark-core2_2.11/target/libexec
                      </directory>
                      <!-- Only package with the cdap extensions, not the spark assembly jar -->
                      <includes>
                        <include>co.cask.cdap.cdap-api-spark*.jar</include>
                        <include>co.cask.cdap.cdap-spark-*.jar</include>
                      </includes>
                    </resource>
                  </resources>
                </configuration>
              </execution>

              <!-- Copy operations extensions -->
              <execution>
                <id>copy-operations-extensions</id>
                <phase>process-resources</phase>
                <goals>
                  <goal>copy-resources</goal>
                </goals>
                <configuration combine.self="override">
                  <outputDirectory>${stage.operations.ext.dir}/core</outputDirectory>
                  <resources>
                    <resource>
                      <directory>
                        ${project.parent.basedir}/cdap-operational-stats-core/target/
                      </directory>
                      <includes>
                        <include>co.cask.cdap.cdap-operational-stats-core-${project.version}.jar</include>
                      </includes>
                    </resource>
                  </resources>
                </configuration>
              </execution>

              <!-- Copy bootstrap file -->
              <execution>
                <id>copy-bootstrap-file</id>
                <phase>process-resources</phase>
                <goals>
                  <goal>copy-resources</goal>
                </goals>
                <configuration combine.self="override">
                  <outputDirectory>${stage.bootstrap.dir}</outputDirectory>
                  <resources>
                    <resource>
                      <directory>
                        ${project.parent.basedir}/cdap-common/src/main/resources/bootstrap/
                      </directory>
                      <includes>
                        <include>distributed.json</include>
                      </includes>
                    </resource>
                  </resources>
                </configuration>
              </execution>

              <!-- Copy runtime provider extensions -->
              <execution>
                <id>copy-runtime-ext-emr</id>
                <phase>process-resources</phase>
                <goals>
                  <goal>copy-resources</goal>
                </goals>
                <configuration combine.self="override">
                  <outputDirectory>${stage.runtime.providers.ext.dir}/emr</outputDirectory>
                  <resources>
                    <resource>
                      <directory>
                        ${project.parent.basedir}/cdap-runtime-ext-emr/target/libexec/
                      </directory>
                      <includes>
                        <include>*.jar</include>
                      </includes>
                    </resource>
                    <resource>
                      <directory>
                        ${project.parent.basedir}/cdap-runtime-ext-emr/src/main/resources
                      </directory>
                      <includes>
                        <include>aws-emr.json</include>
                      </includes>
                    </resource>
                  </resources>
                </configuration>
              </execution>
              <execution>
                <id>copy-runtime-ext-dataproc</id>
                <phase>process-resources</phase>
                <goals>
                  <goal>copy-resources</goal>
                </goals>
                <configuration combine.self="override">
                  <outputDirectory>${stage.runtime.providers.ext.dir}/gcp-dataproc</outputDirectory>
                  <resources>
                    <resource>
                      <directory>
                        ${project.parent.basedir}/cdap-runtime-ext-dataproc/target/libexec/
                      </directory>
                      <includes>
                        <include>*.jar</include>
                      </includes>
                    </resource>
                    <resource>
                      <directory>
                        ${project.parent.basedir}/cdap-runtime-ext-dataproc/src/main/resources
                      </directory>
                      <includes>
                        <include>gcp-dataproc.json</include>
                      </includes>
                    </resource>
                  </resources>
                </configuration>
              </execution>
              <execution>
                <id>copy-runtime-ext-remote-hadoop</id>
                <phase>process-resources</phase>
                <goals>
                  <goal>copy-resources</goal>
                </goals>
                <configuration combine.self="override">
                  <outputDirectory>${stage.runtime.providers.ext.dir}/remote-hadoop</outputDirectory>
                  <resources>
                    <resource>
                      <directory>
                        ${project.parent.basedir}/cdap-runtime-ext-remote-hadoop/target/libexec/
                      </directory>
                      <includes>
                        <include>*.jar</include>
                      </includes>
                    </resource>
                    <resource>
                      <directory>
                        ${project.parent.basedir}/cdap-runtime-ext-remote-hadoop/src/main/resources
                      </directory>
                      <includes>
                        <include>remote-hadoop.json</include>
                      </includes>
                    </resource>
                  </resources>
                </configuration>
              </execution>
            </executions>
          </plugin>
          <plugin>
            <groupId>org.apache.maven.plugins</groupId>
            <artifactId>maven-antrun-plugin</artifactId>
            <version>1.7</version>
            <executions>
              <!-- Copy any additional system artifacts.
                   For example, if you want to include plugins from hydrator-plugins. -->
              <execution>
                <id>copy-additional-system-artifacts</id>
                <phase>process-resources</phase>
                <configuration>
                  <target if="additional.artifacts.dir">
                    <copy todir="${stage.artifacts.dir}" flatten="true">
                      <fileset dir="${additional.artifacts.dir}">
                        <include name="${additional.artifacts.jar.pattern}"/>
                        <include name="${additional.artifacts.config.pattern}"/>
                        <exclude name="${additional.artifacts.exclude.pattern}"/>
                        <exclude name="**/target/*-sources.jar"/>
                        <exclude name="**/target/*-javadoc.jar"/>
                        <!-- Wrangler excludes --> 
                        <exclude name="**/target/wrangler-core*"/>
                        <exclude name="**/target/wrangler-test*"/>
                        <!--We don't want to package the following plugins with CDAP-->
                        <exclude name="**/target/solrsearch-plugins*"/>
                        <exclude name="**/target/hive-plugins*"/>
                        <exclude name="**/target/elasticsearch-plugins*"/>
                        <exclude name="**/target/mongodb-plugins*"/>
                        <exclude name="**/target/cassandra-plugins*"/>
                      </fileset>
                    </copy>
                  </target>
                </configuration>
                <goals>
                  <goal>run</goal>
                </goals>
              </execution>
              <execution>
                <id>copy-security-extensions-artifacts</id>
                <phase>process-resources</phase>
                <configuration>
                  <target if="security.extensions.dir">
                    <copy todir="${stage.security.ext.dir}" flatten="true">
                      <fileset dir="${security.extensions.dir}">
                        <include name="${security.ext.jar.pattern}"/>
                        <include name="${security.ext.config.pattern}"/>
                        <exclude name="${security.ext.exclude.pattern}"/>
                        <exclude name="**/target/*-sources.jar"/>
                        <exclude name="**/target/*-javadoc.jar"/>
                      </fileset>
                    </copy>
                  </target>
                </configuration>
                <goals>
                  <goal>run</goal>
                </goals>
              </execution>
              <!--
                Rename cdap-data-pipeline2_2.11 to cdap-data-pipeline and cdap-data-streams2_2.11 to cdap-data-streams
                This is may be removed if the UI supports different artifacts for each pipeline type.
              -->
              <execution>
                <id>rename-pipeline-jars</id>
                <phase>process-resources</phase>
                <goals>
                  <goal>run</goal>
                </goals>
                <configuration>
                  <target>
                    <move file="${stage.artifacts.dir}/${spark2.artifacts.dir}/cdap-data-pipeline2_2.11-${project.version}.jar" tofile="${stage.artifacts.dir}/${spark2.artifacts.dir}/cdap-data-pipeline-${project.version}.jar" />
                    <move file="${stage.artifacts.dir}/${spark2.artifacts.dir}/cdap-data-streams2_2.11-${project.version}.jar" tofile="${stage.artifacts.dir}/${spark2.artifacts.dir}/cdap-data-streams-${project.version}.jar" />
                  </target>
                </configuration>
              </execution>
            </executions>
          </plugin>
        </plugins>
      </build>
    </profile>

    <profile>
      <id>rpm-prepare</id>
      <build>
        <plugins>
          <plugin>
            <groupId>org.apache.maven.plugins</groupId>
            <artifactId>maven-resources-plugin</artifactId>
            <version>2.6</version>
          </plugin>
          <plugin>
            <groupId>org.apache.maven.plugins</groupId>
            <artifactId>maven-antrun-plugin</artifactId>
            <version>1.7</version>
          </plugin>
        </plugins>
      </build>
    </profile>

    <profile>
      <id>deb-prepare</id>
      <build>
        <plugins>
          <plugin>
            <groupId>org.apache.maven.plugins</groupId>
            <artifactId>maven-resources-plugin</artifactId>
            <version>2.6</version>
          </plugin>
          <plugin>
            <groupId>org.apache.maven.plugins</groupId>
            <artifactId>maven-antrun-plugin</artifactId>
            <version>1.7</version>
          </plugin>
        </plugins>
      </build>
    </profile>

    <profile>
      <id>rpm</id>
      <build>
        <plugins>
          <plugin>
            <groupId>org.codehaus.mojo</groupId>
            <artifactId>exec-maven-plugin</artifactId>
            <version>1.3.1</version>
          </plugin>

          <!-- Extra deployment for rpm package. -->
          <!-- This has to be in child level, otherwise all modules would try to deploy. -->
          <!--<plugin>
            <groupId>org.apache.maven.plugins</groupId>
            <artifactId>maven-deploy-plugin</artifactId>
            <version>2.8</version>
            <executions>
              <execution>
                <id>deploy-rpm</id>
                <phase>deploy</phase>
                <goals>
                  <goal>deploy-file</goal>
                </goals>
                <configuration>
                  <version>${project.version}</version>
                  <groupId>${dist.deploy.groupId}</groupId>
                  <artifactId>${project.artifactId}</artifactId>
                  <packaging>noarch.rpm</packaging>
                  <generatePom>false</generatePom>
                  <file>${project.build.directory}/${project.artifactId}-${package.version}-${release.iteration}.noarch.rpm</file>
                  <classifier>1</classifier>
                  <repositoryId>continuuity</repositoryId>
                  <url>${deploy.url}</url>
                </configuration>
              </execution>
            </executions>
          </plugin>-->
        </plugins>
      </build>
    </profile>

    <profile>
      <id>deb</id>
      <build>
        <plugins>
          <plugin>
            <groupId>org.codehaus.mojo</groupId>
            <artifactId>exec-maven-plugin</artifactId>
            <version>1.3.1</version>
          </plugin>

          <!-- Extra deployment for deb package -->
          <!-- This has to be in child level, otherwise all modules would try to deploy. -->
          <!--<plugin>
            <groupId>org.apache.maven.plugins</groupId>
            <artifactId>maven-deploy-plugin</artifactId>
            <version>2.8</version>
            <executions>
              <execution>
                <id>deploy-deb</id>
                <phase>deploy</phase>
                <goals>
                  <goal>deploy-file</goal>
                </goals>
                <configuration>
                  <version>${project.version}</version>
                  <groupId>${dist.deploy.groupId}</groupId>
                  <artifactId>${project.artifactId}</artifactId>
                  <packaging>deb</packaging>
                  <generatePom>false</generatePom>
                  <file>${project.build.directory}/${project.artifactId}_${package.version}-1_all.deb</file>
                  <repositoryId>continuuity</repositoryId>
                  <url>${deploy.url}</url>
                </configuration>
              </execution>
            </executions>
          </plugin>-->
        </plugins>
      </build>
    </profile>

    <profile>
      <id>tgz</id>
      <build>
        <plugins>
          <plugin>
            <groupId>org.apache.maven.plugins</groupId>
            <artifactId>maven-assembly-plugin</artifactId>
            <version>2.4</version>
          </plugin>

          <!-- Extra deployment for tgz package -->
          <!-- This has to be in child level, otherwise all modules would try to deploy. -->
          <plugin>
            <groupId>org.apache.maven.plugins</groupId>
            <artifactId>maven-deploy-plugin</artifactId>
            <version>2.8</version>
            <executions>
              <execution>
                <id>deploy-tgz</id>
                <phase>deploy</phase>
                <goals>
                  <goal>deploy-file</goal>
                </goals>
                <configuration>
                  <version>${project.version}</version>
                  <groupId>${dist.deploy.groupId}</groupId>
                  <artifactId>${project.artifactId}</artifactId>
                  <packaging>tar.gz</packaging>
                  <generatePom>false</generatePom>
                  <file>${project.build.directory}/${project.artifactId}-${package.version}.tar.gz</file>
                  <repositoryId>continuuity</repositoryId>
                  <url>${deploy.url}</url>
                </configuration>
              </execution>
            </executions>
          </plugin>
        </plugins>
      </build>
    </profile>

  </profiles>
  <build>
    <!-- Resource filtering for non xml files only -->
    <resources>
      <resource>
        <directory>src/main/resources</directory>
        <filtering>true</filtering>
        <excludes>
          <exclude>**/*.xml</exclude>
        </excludes>
      </resource>
    </resources>
  </build>
</project><|MERGE_RESOLUTION|>--- conflicted
+++ resolved
@@ -24,11 +24,7 @@
   <parent>
     <groupId>co.cask.cdap</groupId>
     <artifactId>cdap</artifactId>
-<<<<<<< HEAD
     <version>5.1.204</version>
-=======
-    <version>5.1.202</version>
->>>>>>> 89bdb890
   </parent>
 
   <artifactId>cdap-master</artifactId>
