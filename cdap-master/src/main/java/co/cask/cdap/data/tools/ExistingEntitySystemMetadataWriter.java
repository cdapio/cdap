--- conflicted
+++ resolved
@@ -110,15 +110,9 @@
     }
   }
 
-<<<<<<< HEAD
   private void writeSystemMetadataForApps(NamespaceId namespace) {
-    for (ApplicationSpecification appSpec : store.getAllApplications(namespace.toId())) {
+    for (ApplicationSpecification appSpec : store.getAllApplications(namespace)) {
       ApplicationId app = namespace.app(appSpec.getName());
-=======
-  private void writeSystemMetadataForApps(Id.Namespace namespace) {
-    for (ApplicationSpecification appSpec : store.getAllApplications(namespace.toEntityId())) {
-      Id.Application app = Id.Application.from(namespace, appSpec.getName());
->>>>>>> 0469ef7a
       SystemMetadataWriter writer = new AppSystemMetadataWriter(metadataStore, app, appSpec);
       writer.write();
       writeSystemMetadataForPrograms(app, appSpec);
@@ -173,15 +167,9 @@
     }
   }
 
-<<<<<<< HEAD
   private void writeSystemMetadataForStreams(NamespaceId namespace) throws Exception {
-    for (StreamSpecification streamSpec : store.getAllStreams(namespace.toId())) {
+    for (StreamSpecification streamSpec : store.getAllStreams(namespace)) {
       StreamId streamId = namespace.stream(streamSpec.getName());
-=======
-  private void writeSystemMetadataForStreams(Id.Namespace namespace) throws Exception {
-    for (StreamSpecification streamSpec : store.getAllStreams(namespace.toEntityId())) {
-      Id.Stream streamId = Id.Stream.from(namespace, streamSpec.getName());
->>>>>>> 0469ef7a
       SystemMetadataWriter writer =
         new StreamSystemMetadataWriter(metadataStore, streamId.toId(), streamAdmin.getConfig(streamId.toId()),
                                        streamSpec.getDescription());
