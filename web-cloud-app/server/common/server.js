--- conflicted
+++ resolved
@@ -500,9 +500,6 @@
 
       response.on('end', function () {
 
-<<<<<<< HEAD
-        res.send({ result: JSON.parse(data), error: null });
-=======
         try {
           data = JSON.parse(data);
           res.send({ result: data, error: null });
@@ -510,25 +507,18 @@
           self.logger.error('Parsing Error', data);
           res.send({ result: null, error: 'Parsing Error' });
         }
->>>>>>> 16ec2dbd
 
       });
     });
 
     request.on('error', function(e) {
 
-<<<<<<< HEAD
-      res.send({ result: null, error: {
-        fatal: 'MetricsService: ' + e.code
-      } });
-=======
       res.send({
         result: null,
         error: {
           fatal: 'MetricsService: ' + e.code
         }
       });
->>>>>>> 16ec2dbd
 
     });
 
