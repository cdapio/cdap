/*
 * Copyright © 2014 Cask Data, Inc.
 *
 * Licensed under the Apache License, Version 2.0 (the "License"); you may not
 * use this file except in compliance with the License. You may obtain a copy of
 * the License at
 *
 * http://www.apache.org/licenses/LICENSE-2.0
 *
 * Unless required by applicable law or agreed to in writing, software
 * distributed under the License is distributed on an "AS IS" BASIS, WITHOUT
 * WARRANTIES OR CONDITIONS OF ANY KIND, either express or implied. See the
 * License for the specific language governing permissions and limitations under
 * the License.
 */
package co.cask.cdap.metrics.query;

import co.cask.cdap.common.conf.Constants;
import co.cask.cdap.common.metrics.MetricsScope;
import co.cask.cdap.common.utils.ImmutablePair;
import co.cask.cdap.common.utils.TimeMathParser;
import co.cask.cdap.metrics.MetricsConstants;
import co.cask.cdap.metrics.data.Interpolator;
import co.cask.cdap.metrics.data.Interpolators;
import com.google.common.base.Splitter;
import org.apache.commons.lang.CharEncoding;
import org.jboss.netty.handler.codec.http.QueryStringDecoder;

import java.io.UnsupportedEncodingException;
import java.net.URI;
import java.net.URLDecoder;
import java.util.Iterator;
import java.util.List;
import java.util.Map;
import java.util.concurrent.TimeUnit;

/**
 * For parsing metrics REST request.
 */
final class MetricsRequestParser {

  private static final String COUNT = "count";
  private static final String START_TIME = "start";
  private static final String RESOLUTION = "resolution";
  private static final String END_TIME = "end";
  private static final String RUN_ID = "runs";
  private static final String INTERPOLATE = "interpolate";
  private static final String STEP_INTERPOLATOR = "step";
  private static final String LINEAR_INTERPOLATOR = "linear";
  private static final String MAX_INTERPOLATE_GAP = "maxInterpolateGap";
  private static final String CLUSTER_METRICS_CONTEXT = "-.cluster";
  private static final String TRANSACTION_METRICS_CONTEXT = "transactions";
  private static final String AUTO_RESOLUTION = "auto";

  public enum PathType {
    APPS,
    DATASETS,
    STREAMS,
    CLUSTER,
    SERVICES,
    SPARK
  }

  public enum RequestType {
    FLOWS("f"),
    MAPREDUCE("b"),
    PROCEDURES("p"),
    HANDLERS("h"),
    SERVICES("u"),
    SPARK("s");

    private final String code;

    private RequestType(String code) {
      this.code = code;
    }

    public String getCode() {
      return code;
    }
  }

  private enum MapReduceType {
    MAPPERS("m"),
    REDUCERS("r");

    private final String id;

    private MapReduceType(String id) {
      this.id = id;
    }

    private String getId() {
      return id;
    }
  }

  private static String urlDecode(String str) {
    try {
      return URLDecoder.decode(str, CharEncoding.UTF_8);
    } catch (UnsupportedEncodingException e) {
      throw new IllegalArgumentException("unsupported encoding in path element", e);
    }
  }

  /**
   * Given a full metrics path like '/v2/metrics/system/apps/collect.events', strip the preceding version and
   * metrics to return 'system/apps/collect.events', representing the context and metric, which can then be
   * parsed by this parser.
   *
   * @param path request path.
   * @return request path stripped of version and metrics.
   */
  static String stripVersionAndMetricsFromPath(String path) {
    // +8 for "/metrics"
    int startPos = Constants.Gateway.API_VERSION_2.length() + 8;
    return path.substring(startPos, path.length());
  }

  static MetricsRequest parse(URI requestURI) throws MetricsPathException {
    return parseRequestAndContext(requestURI).getFirst();
  }

  static ImmutablePair<MetricsRequest, MetricsRequestContext> parseRequestAndContext(URI requestURI)
    throws MetricsPathException {
    MetricsRequestBuilder builder = new MetricsRequestBuilder(requestURI);

    // metric will be at the end.
    String uriPath = requestURI.getRawPath();
    int index = uriPath.lastIndexOf("/");
    builder.setMetricPrefix(urlDecode(uriPath.substring(index + 1)));

    // strip the metric from the end of the path
    String strippedPath = uriPath.substring(0, index);

    MetricsRequestContext metricsRequestContext;
    if (strippedPath.startsWith("/system/cluster")) {
      builder.setContextPrefix(CLUSTER_METRICS_CONTEXT);
      builder.setScope(MetricsScope.SYSTEM);
      metricsRequestContext = new MetricsRequestContext.Builder().build();
    } else if (strippedPath.startsWith("/system/transactions")) {
      builder.setContextPrefix(TRANSACTION_METRICS_CONTEXT);
      builder.setScope(MetricsScope.SYSTEM);
      metricsRequestContext = new MetricsRequestContext.Builder().build();
    } else {
      metricsRequestContext = parseContext(strippedPath, builder);
    }
    parseQueryString(requestURI, builder);
    return new ImmutablePair<MetricsRequest, MetricsRequestContext>(builder.build(), metricsRequestContext);
  }

  /**
   * Parse the context path, setting the relevant context fields in the builder.
   * Context starts after the scope and looks something like:
   * system/apps/{app-id}/{program-type}/{program-id}/{component-type}/{component-id}
   */
  static MetricsRequestContext parseContext(String path, MetricsRequestBuilder builder) throws MetricsPathException {
    Iterator<String> pathParts = Splitter.on('/').omitEmptyStrings().split(path).iterator();
    MetricsRequestContext.Builder contextBuilder = new MetricsRequestContext.Builder();

    // everything
    if (!pathParts.hasNext()) {
      return contextBuilder.build();
    }

    // scope is the first part of the path
    String scopeStr = pathParts.next();
    try {
      builder.setScope(MetricsScope.valueOf(scopeStr.toUpperCase()));
    } catch (IllegalArgumentException e) {
      throw new MetricsPathException("invalid scope: " + scopeStr);
    }

    // streams, datasets, apps, or nothing.
    if (!pathParts.hasNext()) {
      return contextBuilder.build();
    }

    // apps, streams, or datasets
    String pathTypeStr = pathParts.next();
    PathType pathType;
    try {
      pathType = PathType.valueOf(pathTypeStr.toUpperCase());
      contextBuilder.setPathType(pathType);
    } catch (IllegalArgumentException e) {
      throw new MetricsPathException("invalid type: " + pathTypeStr);
    }

    // Note: If v3 APIs use this class, we may have to get namespaceId from higher up
    String namespaceId = Constants.DEFAULT_NAMESPACE;

    switch (pathType) {
      case APPS:
        contextBuilder.setNamespaceId(namespaceId);
        parseSubContext(pathParts, contextBuilder);
        break;
      case STREAMS:
        if (!pathParts.hasNext()) {
          throw new MetricsPathException("'streams' must be followed by a stream name");
        }
        contextBuilder.setNamespaceId(namespaceId);
        contextBuilder.setTag(MetricsRequestContext.TagType.STREAM, urlDecode(pathParts.next()));
        break;
      case DATASETS:
        if (!pathParts.hasNext()) {
          throw new MetricsPathException("'datasets' must be followed by a dataset name");
        }
        contextBuilder.setNamespaceId(namespaceId);
        contextBuilder.setTag(MetricsRequestContext.TagType.DATASET, urlDecode(pathParts.next()));
        // path can be /metric/scope/datasets/{dataset}/apps/...
        if (pathParts.hasNext()) {
          if (!pathParts.next().equals("apps")) {
            throw new MetricsPathException("expecting 'apps' after stream or dataset name");
          }
          parseSubContext(pathParts, contextBuilder);
        }
        break;
      case SERVICES:
        if (!pathParts.hasNext()) {
          throw new MetricsPathException("'services must be followed by a service name");
        }
        parseSubContext(pathParts, contextBuilder);
        break;
    }

    if (pathParts.hasNext()) {
      throw new MetricsPathException("path contains too many elements");
    }
    MetricsRequestContext context = contextBuilder.build();
    builder.setContextPrefix(context.getContextPrefix());
    builder.setRunId(context.getRunId());
    if (context.getTag() != null) {
      builder.setTagPrefix(context.getTag());
    }
    return context;
  }

  /**
   * pathParts should look like {app-id}/{program-type}/{program-id}/{component-type}/{component-id}.
   */
  static void parseSubContext(Iterator<String> pathParts, MetricsRequestContext.Builder builder)
    throws MetricsPathException {

    if (!pathParts.hasNext()) {
      return;
    }
    builder.setTypeId(urlDecode(pathParts.next()));

    if (!pathParts.hasNext()) {
      return;
    }

    // request-type: flows, procedures, or mapreduce or handlers or services(user)
    String pathProgramTypeStr = pathParts.next();
    RequestType requestType;
    try {
      requestType = RequestType.valueOf(pathProgramTypeStr.toUpperCase());
      builder.setRequestType(requestType);
    } catch (IllegalArgumentException e) {
      throw new MetricsPathException("invalid program type: " + pathProgramTypeStr);
    }

    // contextPrefix should look like appId.f right now, if we're looking at a flow
    if (!pathParts.hasNext()) {
      return;
    }
    builder.setRequestId(urlDecode(pathParts.next()));

    if (!pathParts.hasNext()) {
      return;
    }

    switch (requestType) {
      case MAPREDUCE:
        String mrTypeStr = pathParts.next();
        if (mrTypeStr.equals(RUN_ID)) {
          parseRunId(pathParts, builder);
          if (pathParts.hasNext()) {
            mrTypeStr = pathParts.next();
          } else {
            return;
          }
        }
        MapReduceType mrType;
        try {
          mrType = MapReduceType.valueOf(mrTypeStr.toUpperCase());
        } catch (IllegalArgumentException e) {
          throw new MetricsPathException("invalid mapreduce component: " + mrTypeStr
                                           + ".  must be 'mappers' or 'reducers'.");
        }
        builder.setComponentId(mrType.getId());
        break;
      case FLOWS:
        buildFlowletContext(pathParts, builder);
        break;
      case HANDLERS:
        buildComponentTypeContext(pathParts, builder, "methods", "handler");
        break;
      case SERVICES:
        buildComponentTypeContext(pathParts, builder, "runnables", "service");
        break;
      case PROCEDURES:
        if (pathParts.hasNext()) {
          if (pathParts.next().equals(RUN_ID)) {
            parseRunId(pathParts, builder);
          }
        }
        break;
      case SPARK:
        if (pathParts.hasNext()) {
          if (pathParts.next().equals(RUN_ID)) {
            parseRunId(pathParts, builder);
          }
        }
        break;
    }
    if (pathParts.hasNext()) {
      throw new MetricsPathException("path contains too many elements");
    }
  }

  private static void buildComponentTypeContext(Iterator<String> pathParts, MetricsRequestContext.Builder builder,
                                                String componentType, String requestType)
    throws MetricsPathException {
    String nextPath = pathParts.next();

    if (nextPath.equals(RUN_ID)) {
      parseRunId(pathParts, builder);
      if (pathParts.hasNext()) {
        nextPath = pathParts.next();
      } else {
        return;
      }
    }
    if (!nextPath.equals(componentType)) {
      String exception = String.format("Expecting '%s' after the %s name ", componentType,
                                       requestType.substring(0, requestType.length() - 1));
      throw new MetricsPathException(exception);
    }
    if (!pathParts.hasNext()) {
      String exception = String.format("'%s' must be followed by a %s name ", componentType,
                                       componentType.substring(0, componentType.length() - 1));
      throw new MetricsPathException(exception);
    }
    builder.setComponentId(urlDecode(pathParts.next()));
  }

  private static void parseRunId(Iterator<String> pathParts, MetricsRequestContext.Builder builder)
    throws MetricsPathException {
    if (!pathParts.hasNext()) {
      throw new MetricsPathException("expecting " + RUN_ID + " value after the identifier runs in path");
    }
    builder.setRunId(pathParts.next());
  }

  /**
   * At this point, pathParts should look like flowlets/{flowlet-id}/queues/{queue-id}, with queues being optional.
   */
  private static void buildFlowletContext(Iterator<String> pathParts, MetricsRequestContext.Builder builder)
    throws MetricsPathException {

    buildComponentTypeContext(pathParts, builder, "flowlets", "flows");
    if (pathParts.hasNext()) {
      if (!pathParts.next().equals("queues")) {
        throw new MetricsPathException("expecting 'queues' after the flowlet name");
      }
      if (!pathParts.hasNext()) {
        throw new MetricsPathException("'queues' must be followed by a queue name");
      }
      builder.setTag(MetricsRequestContext.TagType.QUEUE, urlDecode(pathParts.next()));
    }
  }

  /**
<<<<<<< HEAD
   * From the query string determine the query type time range and related parameters.
=======
   * From the query string determine the query type, time range and related parameters.
>>>>>>> 767b4e80
   */
  public static void parseQueryString(URI requestURI, MetricsRequestBuilder builder) throws MetricsPathException {

    Map<String, List<String>> queryParams = new QueryStringDecoder(requestURI).getParameters();
    // Extracts the query type.
    if (isTimeseriesRequest(queryParams)) {
      parseTimeseries(queryParams, builder);
    } else {
      boolean foundType = false;
      for (MetricsRequest.Type type : MetricsRequest.Type.values()) {
        if (Boolean.parseBoolean(getQueryParam(queryParams, type.name().toLowerCase(), "false"))) {
          builder.setType(type);
          foundType = true;
          break;
        }
      }

      if (!foundType) {
        throw new IllegalArgumentException("Unknown query type for " + requestURI);
      }
    }
  }

  private static boolean isTimeseriesRequest(Map<String, List<String>> queryParams) {
    return queryParams.containsKey(COUNT) || queryParams.containsKey(START_TIME) || queryParams.containsKey(END_TIME);
  }

  private static boolean isAutoResolution(Map<String, List<String>> queryParams) {
    return queryParams.get(RESOLUTION).get(0).equals(AUTO_RESOLUTION);
  }

  private static void parseTimeseries(Map<String, List<String>> queryParams, MetricsRequestBuilder builder) {
    int count;
    long startTime;
    long endTime;
    int resolution = 1;
    long now = TimeUnit.SECONDS.convert(System.currentTimeMillis(), TimeUnit.MILLISECONDS);

    if (queryParams.containsKey(RESOLUTION) && !isAutoResolution(queryParams)) {
      resolution = TimeMathParser.resolutionInSeconds(queryParams.get(RESOLUTION).get(0));
      if ((resolution == 3600) || (resolution == 60) || (resolution == 1)) {
        builder.setTimeSeriesResolution(resolution);
      } else {
        throw new IllegalArgumentException("Resolution interval not supported, only 1 second, 1 minute and " +
                                             "1 hour resolutions are supported currently");
      }
    } else {
      // if resolution is not provided set 1
      builder.setTimeSeriesResolution(1);
    }

    if (queryParams.containsKey(START_TIME) && queryParams.containsKey(END_TIME)) {
      startTime = TimeMathParser.parseTime(now, queryParams.get(START_TIME).get(0));
      endTime = TimeMathParser.parseTime(now, queryParams.get(END_TIME).get(0));
      if (queryParams.containsKey(RESOLUTION)) {
        if (isAutoResolution(queryParams)) {
          // auto determine resolution, based on time difference.
          MetricsRequest.TimeSeriesResolution autoResolution = getResolution(endTime - startTime);
          resolution = autoResolution.getResolution();
          builder.setTimeSeriesResolution(resolution);
        }
      } else {
        builder.setTimeSeriesResolution(MetricsRequest.TimeSeriesResolution.SECOND.getResolution());
        resolution = MetricsRequest.TimeSeriesResolution.SECOND.getResolution();
      }
      count = (int) (((endTime / resolution * resolution) - (startTime / resolution * resolution)) / resolution + 1);
    } else if (queryParams.containsKey(COUNT)) {
      count = Integer.parseInt(queryParams.get(COUNT).get(0));
      // both start and end times are inclusive, which is the reason for the +-1.
      if (queryParams.containsKey(START_TIME)) {
        startTime = TimeMathParser.parseTime(now, queryParams.get(START_TIME).get(0));
        endTime = startTime + (count * resolution) - resolution;
      } else if (queryParams.containsKey(END_TIME)) {
        endTime = TimeMathParser.parseTime(now, queryParams.get(END_TIME).get(0));
        startTime = endTime - (count * resolution) + resolution;
      } else {
        // if only count is specified, assume the current time is desired as the end.
        endTime = now - MetricsConstants.QUERY_SECOND_DELAY;
        startTime = endTime - (count * resolution) + resolution;
      }
    } else {
      throw new IllegalArgumentException("must specify 'count', or both 'start' and 'end'");
    }

    builder.setStartTime(startTime);
    builder.setEndTime(endTime);
    builder.setCount(count);
    builder.setType(MetricsRequest.Type.TIME_SERIES);
    setInterpolator(queryParams, builder);
  }

  private static MetricsRequest.TimeSeriesResolution getResolution(long difference) {
    if (difference >= MetricsConstants.METRICS_HOUR_RESOLUTION_CUTOFF) {
      return  MetricsRequest.TimeSeriesResolution.HOUR;
    } else if (difference >= MetricsConstants.METRICS_MINUTE_RESOLUTION_CUTOFF) {
      return MetricsRequest.TimeSeriesResolution.MINUTE;
    } else {
      return MetricsRequest.TimeSeriesResolution.SECOND;
    }
  }
  private static void setInterpolator(Map<String, List<String>> queryParams, MetricsRequestBuilder builder) {
    Interpolator interpolator = null;

    if (queryParams.containsKey(INTERPOLATE)) {
      String interpolatorType = queryParams.get(INTERPOLATE).get(0);
      // timeLimit used in case there is a big gap in the data and we don't want to interpolate points.
      // the limit defines how big the gap has to be in seconds before we just say they're all zeroes.
      long timeLimit = queryParams.containsKey(MAX_INTERPOLATE_GAP)
        ? Long.parseLong(queryParams.get(MAX_INTERPOLATE_GAP).get(0))
        : Long.MAX_VALUE;

      if (STEP_INTERPOLATOR.equals(interpolatorType)) {
        interpolator = new Interpolators.Step(timeLimit);
      } else if (LINEAR_INTERPOLATOR.equals(interpolatorType)) {
        interpolator = new Interpolators.Linear(timeLimit);
      }
    }
    builder.setInterpolator(interpolator);
  }

  /**
   * Gets a query string parameter by the given key. It will returns the first value if available or the default value
   * if it is absent.
   */
  private static String getQueryParam(Map<String, List<String>> queries, String key, String defaultValue) {
    if (!queries.containsKey(key)) {
      return defaultValue;
    }
    List<String> values = queries.get(key);
    if (values.isEmpty()) {
      return defaultValue;
    }
    return values.get(0);
  }
}<|MERGE_RESOLUTION|>--- conflicted
+++ resolved
@@ -372,11 +372,7 @@
   }
 
   /**
-<<<<<<< HEAD
-   * From the query string determine the query type time range and related parameters.
-=======
    * From the query string determine the query type, time range and related parameters.
->>>>>>> 767b4e80
    */
   public static void parseQueryString(URI requestURI, MetricsRequestBuilder builder) throws MetricsPathException {
 
