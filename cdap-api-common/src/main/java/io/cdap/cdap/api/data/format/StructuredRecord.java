--- conflicted
+++ resolved
@@ -389,13 +389,8 @@
         }
         if (byteBuffer.remaining() !=  schema.getFixedSize()) {
           throw new UnexpectedFormatException(
-<<<<<<< HEAD
-            String.format("Field '%s' has a length of '%d' but schema expect a length of '%d'", fieldName,
-              byteBuffer.remaining(), schema.getFixedSize()));
-=======
             String.format("Field '%s' has size '%d' which is not equal to schema size '%d'.",
               fieldName, byteBuffer.remaining(), schema.getFixedSize()));
->>>>>>> 03eaffe7
         }
         fields.put(fieldName, byteBuffer);
       }
@@ -403,13 +398,8 @@
     }
     public Builder set(String fieldName, @Nullable Object value) {
       Schema.Field field = validateAndGetField(fieldName, value);
-<<<<<<< HEAD
       if (value != null && field != null && field.getSchema().getLogicalType() != null
         && checkAndSetLogicalSchema(field.getSchema(), fieldName, value)) {
-=======
-      if (value != null && field != null && field.getSchema().getLogicalType() != null &&
-        checkAndSetLogicalSchema(field.getSchema(), fieldName, value)) {
->>>>>>> 03eaffe7
         return this;
       }
       fields.put(fieldName, value);
