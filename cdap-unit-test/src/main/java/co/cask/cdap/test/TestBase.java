--- conflicted
+++ resolved
@@ -146,11 +146,7 @@
   private static DatasetOpExecutor dsOpService;
   private static DatasetService datasetService;
   private static TransactionManager txService;
-<<<<<<< HEAD
   private static StreamCoordinatorClient streamCoordinatorClient;
-  private static StreamWriterSizeManager streamSizeManager;
-=======
->>>>>>> 6b5430fb
 
   /**
    * Deploys an {@link Application}. The {@link co.cask.cdap.api.flow.Flow Flows} and
@@ -348,11 +344,7 @@
 
   @AfterClass
   public static final void finish() {
-<<<<<<< HEAD
     streamCoordinatorClient.stopAndWait();
-    streamSizeManager.stopAndWait();
-=======
->>>>>>> 6b5430fb
     metricsQueryService.stopAndWait();
     metricsCollectionService.startAndWait();
     schedulerService.stopAndWait();
