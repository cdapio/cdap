#!/usr/bin/env bash

# Copyright © 2014-2015 Cask Data, Inc.
# 
# Licensed under the Apache License, Version 2.0 (the "License"); you may not
# use this file except in compliance with the License. You may obtain a copy of
# the License at
# 
# http://www.apache.org/licenses/LICENSE-2.0
# 
# Unless required by applicable law or agreed to in writing, software
# distributed under the License is distributed on an "AS IS" BASIS, WITHOUT
# WARRANTIES OR CONDITIONS OF ANY KIND, either express or implied. See the
# License for the specific language governing permissions and limitations under
# the License.
  
# Build script for docs
# Builds the docs (all except javadocs and PDFs) from the .rst source files using Sphinx
# Builds the javadocs and copies them into place
# Zips everything up so it can be staged
# REST PDF is built as a separate target and checked in, as it is only used in SDK and not website
# Target for building the SDK
# Targets for both a limited and complete set of javadocs
# Targets not included in usage are intended for internal usage by script

source ../_common/common-build.sh

CHECK_INCLUDES=$TRUE
CDAP_CLIENTS_RELEASE_VERSION="1.2.0"
CDAP_INGEST_RELEASE_VERSION="1.3.0"

function download_readme_file_and_test() {
  # Downloads a README.rst file to a target directory, and checks that it hasn't changed.
  # Uses md5 hashes to monitor if any files have changed.

  local file_name='README.rst'
  
  local includes_dir=${1}
  local source_url=${2}
  local md5_hash=${3}
  local relative_path=${4}

  # Replace any path components with dashes
  local target_file_name=${relative_path//\//-}.rst

  echo "Downloading using curl ${file_name} from ${source_url}"
  curl ${source_url}/${relative_path}/${file_name} --output ${includes_dir}/${target_file_name} --silent
  test_an_include ${md5_hash} ${includes_dir}/${target_file_name}
}

function download_includes() {
  echo "Downloading source files includes from GitHub..."
  local github_url="https://raw.githubusercontent.com/caskdata"
  
  local includes_dir=${1}
  if [ ! -d "${includes_dir}" ]; then
    mkdir ${includes_dir}
    echo "Creating Includes Directory: ${includes_dir}"
  fi

  version

  local clients_branch="release/${CDAP_CLIENTS_RELEASE_VERSION}"
  local ingest_branch="release/${CDAP_INGEST_RELEASE_VERSION}"
<<<<<<< HEAD
  
=======

>>>>>>> 8332baa5
  if [ "x${GIT_BRANCH_TYPE:0:7}" == "xdevelop" ]; then
    clients_branch="develop"
    ingest_branch="develop"
  fi

# cdap-clients
# https://raw.githubusercontent.com/caskdata/cdap-clients/develop/cdap-authentication-clients/java/README.rst
  local clients_url="${github_url}/cdap-clients/${clients_branch}"

  download_readme_file_and_test ${includes_dir} ${clients_url} bf10a586e605be8191b3b554c425c3aa cdap-authentication-clients/java
  download_readme_file_and_test ${includes_dir} ${clients_url} f075935545e48a132d014c6a8d32122a cdap-authentication-clients/javascript
  download_readme_file_and_test ${includes_dir} ${clients_url} 1f8330e0370b3895c38452f9af72506a cdap-authentication-clients/python
  download_readme_file_and_test ${includes_dir} ${clients_url} 33b06b7ca1e423e93f2bb2c6f7d00e21 cdap-authentication-clients/ruby
  
# cdap-ingest
# https://raw.githubusercontent.com/caskdata/cdap-ingest/develop/cdap-file-drop-zone/README.rst
  local ingest_url="${github_url}/cdap-ingest/${ingest_branch}"

  download_readme_file_and_test ${includes_dir} ${ingest_url} c9b6db1741afa823c362237488c2d8f0 cdap-flume
  download_readme_file_and_test ${includes_dir} ${ingest_url} f300df291b910f0bd416a5ea160fdbe1 cdap-stream-clients/java
#   download_readme_file_and_test ${includes_dir} ${ingest_url} 277ded1924cb8d9b52a007f262820002 cdap-stream-clients/javascript
  download_readme_file_and_test ${includes_dir} ${ingest_url} b6dedd629c708dbc68bc918b768edda5 cdap-stream-clients/python
  download_readme_file_and_test ${includes_dir} ${ingest_url} 5fc88ec3a658062775403f5be30afbe9 cdap-stream-clients/ruby
}

function test_includes () {
  echo "All includes tested."
}

run_command ${1}<|MERGE_RESOLUTION|>--- conflicted
+++ resolved
@@ -62,11 +62,7 @@
 
   local clients_branch="release/${CDAP_CLIENTS_RELEASE_VERSION}"
   local ingest_branch="release/${CDAP_INGEST_RELEASE_VERSION}"
-<<<<<<< HEAD
-  
-=======
 
->>>>>>> 8332baa5
   if [ "x${GIT_BRANCH_TYPE:0:7}" == "xdevelop" ]; then
     clients_branch="develop"
     ingest_branch="develop"
