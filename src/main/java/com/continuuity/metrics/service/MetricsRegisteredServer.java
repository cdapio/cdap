--- conflicted
+++ resolved
@@ -90,12 +90,7 @@
    * @return Pair of args for registering the service and the port service is running on.
    */
   @Override
-<<<<<<< HEAD
   protected ImmutablePair<ServiceDiscoveryClient.ServicePayload, Integer> configure(String[] args, CConfiguration conf) {
-=======
-  protected ImmutablePair<ServiceDiscoveryClient.ServicePayload, Integer>
-  configure(String[] args, CConfiguration conf) {
->>>>>>> 18ab1a0b
     String uri = conf.get("overlord.jdbc.uri", null);
 
     try {
