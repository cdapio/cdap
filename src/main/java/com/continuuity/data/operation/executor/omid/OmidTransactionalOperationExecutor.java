--- conflicted
+++ resolved
@@ -113,11 +113,6 @@
   private final QueueStateProxy queueStateProxy;
   public static final String QUEUE_STATE_PROXY_MAX_CACHE_SIZE_BYTES = "queue.state.proxy.max.cache.size.bytes";
 
-  // A proxy that runs all queue operations while managing state.
-  // Also runs all queue operations for a single consumer serially.
-  private final QueueStateProxy queueStateProxy;
-  public static final String QUEUE_STATE_PROXY_MAX_SIZE_IN_BYTES = "omid.queue.state.proxy.max.size.bytes";
-
   // Metrics
 
   /* -------------------  data fabric system metrics ---------------- */
@@ -177,12 +172,6 @@
     queueStateProxy = new QueueStateProxy(config.getLongBytes(QUEUE_STATE_PROXY_MAX_CACHE_SIZE_BYTES, 200 * 1024 * 1024));
   }
 
-  @Inject
-  public OmidTransactionalOperationExecutor(@Named("DataFabricOperationExecutorConfig")CConfiguration config) {
-    // Default cache size is 200 MB
-    queueStateProxy = new QueueStateProxy(config.getLongBytes(QUEUE_STATE_PROXY_MAX_SIZE_IN_BYTES, 200 * 1024 * 1024));
-  }
-
   private void incMetric(String metric) {
     cmetric.meter(metric, 1);
   }
@@ -928,13 +917,7 @@
     initialize();
     incMetric(REQ_TYPE_QUEUE_ENQUEUE_NUM_OPS);
     long begin = begin();
-<<<<<<< HEAD
-    EnqueueResult result = getQueueTable(enqueue.getKey()).enqueue(enqueue.getKey(), enqueue.getEntries(),
-                                                                   transaction);
-
-=======
     EnqueueResult result = getQueueTable(enqueue.getKey()).enqueue(enqueue.getKey(), enqueue.getEntries(), transaction);
->>>>>>> ce3d87a0
     end(REQ_TYPE_QUEUE_ENQUEUE_LATENCY, begin);
     return new WriteTransactionResult(
         new QueueUndo.QueueUnenqueue(enqueue.getKey(), enqueue.getEntries(), enqueue.getProducer(),
@@ -1015,11 +998,7 @@
   }
 
   @Override
-<<<<<<< HEAD
   public void execute(OperationContext context, final QueueConfigure configure)
-=======
-  public void execute(OperationContext context, final QueueAdmin.QueueConfigure configure)
->>>>>>> ce3d87a0
     throws OperationException
   {
     initialize();
