--- conflicted
+++ resolved
@@ -11,10 +11,7 @@
 import com.continuuity.data.operation.ttqueue.TTQueueNewOnVCTable.DequeuedEntrySet;
 import com.continuuity.data.operation.ttqueue.TTQueueNewOnVCTable.TransientWorkingSet;
 import com.continuuity.data.operation.ttqueue.admin.QueueInfo;
-<<<<<<< HEAD
-=======
 import com.google.common.base.Function;
->>>>>>> 39e418b5
 import com.google.common.collect.ImmutableList;
 import com.google.common.collect.ImmutableMap;
 import com.google.common.collect.ImmutableSet;
@@ -2463,10 +2460,6 @@
     // verification, also the previous finalize with grp1Consumer1 wouldn't write the eviction information till
     // the end of the finalize function, hence (available groups == total groups) check will fail
     queue.finalize(entryPointers, grp1Consumer1, 2, new Transaction(getDirtyWriteVersion(), oracle.getReadPointer()));
-<<<<<<< HEAD
-=======
-
->>>>>>> 39e418b5
   }
 
   private interface QueueConsumerHolder {
@@ -2575,8 +2568,6 @@
 
     Assert.assertEquals(expected, actualList);
   }
-<<<<<<< HEAD
-=======
 
   private static final Function<QueueEntry, Integer> QueueEntryToInteger =
                         new Function<QueueEntry, Integer>() {
@@ -2745,5 +2736,4 @@
     // Consumer 2 should not have 4 since it would have gotten finalized
     Assert.assertEquals(Lists.newArrayList(1, 2, 3, 5, 6, 7), consumer2Dequeues);
   }
->>>>>>> 39e418b5
 }
