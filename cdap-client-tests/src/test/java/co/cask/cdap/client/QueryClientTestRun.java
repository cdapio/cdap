/*
 * Copyright © 2014-2015 Cask Data, Inc.
 *
 * Licensed under the Apache License, Version 2.0 (the "License"); you may not
 * use this file except in compliance with the License. You may obtain a copy of
 * the License at
 *
 * http://www.apache.org/licenses/LICENSE-2.0
 *
 * Unless required by applicable law or agreed to in writing, software
 * distributed under the License is distributed on an "AS IS" BASIS, WITHOUT
 * WARRANTIES OR CONDITIONS OF ANY KIND, either express or implied. See the
 * License for the specific language governing permissions and limitations under
 * the License.
 */

package co.cask.cdap.client;

import co.cask.cdap.api.common.Bytes;
import co.cask.cdap.client.app.FakeApp;
import co.cask.cdap.client.app.FakeFlow;
import co.cask.cdap.client.common.ClientTestBase;
import co.cask.cdap.explore.client.ExploreClient;
import co.cask.cdap.explore.client.ExploreExecutionResult;
import co.cask.cdap.explore.client.FixedAddressExploreClient;
import co.cask.cdap.proto.Id;
import co.cask.cdap.proto.ProgramType;
import co.cask.cdap.proto.QueryResult;
import co.cask.cdap.test.XSlowTests;
import com.google.common.collect.Lists;
import org.junit.Assert;
import org.junit.Before;
import org.junit.Test;
import org.junit.experimental.categories.Category;

import java.util.List;
import java.util.concurrent.ExecutionException;

/**
 * Test for {@link QueryClient}.
 */
@Category(XSlowTests.class)
public class QueryClientTestRun extends ClientTestBase {
  private ApplicationClient appClient;
  private QueryClient queryClient;
  private ProgramClient programClient;
  private StreamClient streamClient;
  private ExploreClient exploreClient;

  @Before
  public void setUp() throws Throwable {
    super.setUp();
    appClient = new ApplicationClient(clientConfig);
    queryClient = new QueryClient(clientConfig);
    programClient = new ProgramClient(clientConfig);
    streamClient = new StreamClient(clientConfig);
    String accessToken = (clientConfig.getAccessToken() == null) ? null : clientConfig.getAccessToken().getValue();
    exploreClient = new FixedAddressExploreClient(clientConfig.getHostname(), clientConfig.getPort(),
                                                  accessToken);
  }

  @Test
  public void testAll() throws Exception {
    appClient.deploy(createAppJarFile(FakeApp.class));
    programClient.start(FakeApp.NAME, ProgramType.FLOW, FakeFlow.NAME);
    assertProgramRunning(programClient, FakeApp.NAME, ProgramType.FLOW, FakeFlow.NAME);
    streamClient.sendEvent(FakeApp.STREAM_NAME, "bob:123");
    streamClient.sendEvent(FakeApp.STREAM_NAME, "joe:321");

    Thread.sleep(3000);

<<<<<<< HEAD
    String namespace = getClientConfig().getNamespace();
    Id.DatasetInstance datasetInstance = Id.DatasetInstance.from(namespace, FakeApp.DS_NAME);
=======
    Id.Namespace namespace = getClientConfig().getNamespace();
    String instanceName = String.format("cdap.%s.%s", namespace, FakeApp.DS_NAME);
    Id.DatasetInstance datasetInstance = Id.DatasetInstance.from(namespace, instanceName);
>>>>>>> 39e86fa2

    executeBasicQuery(FakeApp.DS_NAME);

    exploreClient.disableExploreDataset(datasetInstance).get();
    try {
      queryClient.execute("select * from " + FakeApp.DS_NAME).get();
      Assert.fail("Explore Query should have thrown an ExecutionException since explore is disabled");
    } catch (ExecutionException e) {

    }

    exploreClient.enableExploreDataset(datasetInstance).get();
    executeBasicQuery(FakeApp.DS_NAME);
  }

  private void executeBasicQuery(String instanceName) throws Exception {
    // Hive replaces the periods with underscores
    String query = "select * from " + instanceName.replace(".", "_");
    ExploreExecutionResult executionResult = queryClient.execute(query).get();
    Assert.assertNotNull(executionResult.getResultSchema());
    List<QueryResult> results = Lists.newArrayList(executionResult);
    Assert.assertNotNull(results);
    Assert.assertEquals(2, results.size());

    Assert.assertEquals("bob", Bytes.toString((byte[]) results.get(0).getColumns().get(0)));
    Assert.assertEquals("123", Bytes.toString((byte[]) results.get(0).getColumns().get(1)));
    Assert.assertEquals("joe", Bytes.toString((byte[]) results.get(1).getColumns().get(0)));
    Assert.assertEquals("321", Bytes.toString((byte[]) results.get(1).getColumns().get(1)));
  }
}<|MERGE_RESOLUTION|>--- conflicted
+++ resolved
@@ -69,14 +69,8 @@
 
     Thread.sleep(3000);
 
-<<<<<<< HEAD
-    String namespace = getClientConfig().getNamespace();
+    Id.Namespace namespace = getClientConfig().getNamespace();
     Id.DatasetInstance datasetInstance = Id.DatasetInstance.from(namespace, FakeApp.DS_NAME);
-=======
-    Id.Namespace namespace = getClientConfig().getNamespace();
-    String instanceName = String.format("cdap.%s.%s", namespace, FakeApp.DS_NAME);
-    Id.DatasetInstance datasetInstance = Id.DatasetInstance.from(namespace, instanceName);
->>>>>>> 39e86fa2
 
     executeBasicQuery(FakeApp.DS_NAME);
 
