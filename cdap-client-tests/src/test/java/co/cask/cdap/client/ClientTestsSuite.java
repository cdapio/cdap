/*
 * Copyright © 2015 Cask Data, Inc.
 *
 * Licensed under the Apache License, Version 2.0 (the "License"); you may not
 * use this file except in compliance with the License. You may obtain a copy of
 * the License at
 *
 * http://www.apache.org/licenses/LICENSE-2.0
 *
 * Unless required by applicable law or agreed to in writing, software
 * distributed under the License is distributed on an "AS IS" BASIS, WITHOUT
 * WARRANTIES OR CONDITIONS OF ANY KIND, either express or implied. See the
 * License for the specific language governing permissions and limitations under
 * the License.
 */

package co.cask.cdap.client;

import co.cask.cdap.test.XSlowTests;
import co.cask.cdap.test.standalone.StandaloneTestBase;
import org.junit.experimental.categories.Category;
import org.junit.runner.RunWith;
import org.junit.runners.Suite;

/**
 * Test suite for all client tests.
 */
@Category(XSlowTests.class)
@RunWith(Suite.class)
@Suite.SuiteClasses({ ApplicationClientTestRun.class, DatasetClientTestRun.class, MetricsClientTestRun.class,
                      MonitorClientTestRun.class, ProcedureClientTestRun.class, ProgramClientTestRun.class,
                      QueryClientTestRun.class, StreamClientTestRun.class, ServiceClientTestRun.class,
<<<<<<< HEAD
                      MetaClient.class })
=======
                      AdapterClientTestRun.class })
>>>>>>> 0c24a395
public class ClientTestsSuite extends StandaloneTestBase {

}<|MERGE_RESOLUTION|>--- conflicted
+++ resolved
@@ -30,11 +30,7 @@
 @Suite.SuiteClasses({ ApplicationClientTestRun.class, DatasetClientTestRun.class, MetricsClientTestRun.class,
                       MonitorClientTestRun.class, ProcedureClientTestRun.class, ProgramClientTestRun.class,
                       QueryClientTestRun.class, StreamClientTestRun.class, ServiceClientTestRun.class,
-<<<<<<< HEAD
-                      MetaClient.class })
-=======
-                      AdapterClientTestRun.class })
->>>>>>> 0c24a395
+                      AdapterClientTestRun.class, MetaClient.class })
 public class ClientTestsSuite extends StandaloneTestBase {
 
 }