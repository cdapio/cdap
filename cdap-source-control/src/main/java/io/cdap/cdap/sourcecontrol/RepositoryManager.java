--- conflicted
+++ resolved
@@ -92,13 +92,6 @@
   private final String randomDirectoryName;
 
   /**
-<<<<<<< HEAD
-   * Default constructor for {@link RepositoryManager}
-   * @param secureStore secure store to fetch credentials from
-   * @param cConf cdap configuration
-   * @param namespace namespace linked with the repository
-   * @param repoConfig repository config
-=======
    * Constructs a {@link RepositoryManager}.
    *
    * @param secureStore A store to fetch Git passwords.
@@ -107,7 +100,6 @@
    * @param repoConfig The repository configuration for the CDAP namespace.
    * @param metricsCollectionService A metrics service to emit metrics related
    *                                 to SCM operations.
->>>>>>> 7af13f4a
    */
   public RepositoryManager(final SecureStore secureStore,
       final CConfiguration cConf, final NamespaceId namespace,
