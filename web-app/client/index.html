--- conflicted
+++ resolved
@@ -341,7 +341,6 @@
 
   </script>
 
-<<<<<<< HEAD
   <script type="text/x-handlebars" data-template-name="DataExploreResults">
     <table class="table" id="query-list-table">
       <thead>
@@ -485,9 +484,10 @@
 
         {{outlet}}
 
-
-
-=======
+      </div>
+    </div>
+  </script>
+
   <script type="text/x-handlebars" data-template-name="Userservice/History">
     <div id="panels">
       <div id="informer"></div>
@@ -520,7 +520,6 @@
             </div>
           {{/if}}
         </div>
->>>>>>> 35f7b453
       </div>
     </div>
   </script>
