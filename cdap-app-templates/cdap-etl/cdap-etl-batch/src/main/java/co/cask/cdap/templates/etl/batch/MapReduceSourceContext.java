/*
 * Copyright © 2015 Cask Data, Inc.
 *
 * Licensed under the Apache License, Version 2.0 (the "License"); you may not
 * use this file except in compliance with the License. You may obtain a copy of
 * the License at
 *
 * http://www.apache.org/licenses/LICENSE-2.0
 *
 * Unless required by applicable law or agreed to in writing, software
 * distributed under the License is distributed on an "AS IS" BASIS, WITHOUT
 * WARRANTIES OR CONDITIONS OF ANY KIND, either express or implied. See the
 * License for the specific language governing permissions and limitations under
 * the License.
 */

package co.cask.cdap.templates.etl.batch;

import co.cask.cdap.api.data.batch.Split;
import co.cask.cdap.api.data.stream.StreamBatchReadable;
import co.cask.cdap.api.dataset.Dataset;
import co.cask.cdap.api.mapreduce.MapReduceContext;
import co.cask.cdap.api.metrics.Metrics;
import co.cask.cdap.templates.etl.api.StageSpecification;
import co.cask.cdap.templates.etl.api.batch.BatchSourceContext;
import co.cask.cdap.templates.etl.api.config.ETLStage;

import java.util.List;

/**
 * MapReduce Source Context.
 */
public class MapReduceSourceContext extends MapReduceBatchContext implements BatchSourceContext {

<<<<<<< HEAD
  public MapReduceSourceContext(MapReduceContext context, ETLStage sourceStage, StageSpecification specification) {
    super(context, sourceStage, specification);
=======
  public MapReduceSourceContext(MapReduceContext context, ETLStage sourceStage,
                                StageSpecification specification, Metrics metrics) {
    super(context, specification, metrics);
    this.sourceStage = sourceStage;
>>>>>>> 65fae4e5
  }

  @Override
  public void setInput(StreamBatchReadable stream) {
    mrContext.setInput(stream);
  }

  @Override
  public void setInput(String datasetName) {
    mrContext.setInput(datasetName);
  }

  @Override
  public void setInput(String datasetName, List<Split> splits) {
    mrContext.setInput(datasetName, splits);
  }

  @Override
  public void setInput(String datasetName, Dataset dataset) {
    mrContext.setInput(datasetName, dataset);
  }
}<|MERGE_RESOLUTION|>--- conflicted
+++ resolved
@@ -32,15 +32,9 @@
  */
 public class MapReduceSourceContext extends MapReduceBatchContext implements BatchSourceContext {
 
-<<<<<<< HEAD
-  public MapReduceSourceContext(MapReduceContext context, ETLStage sourceStage, StageSpecification specification) {
-    super(context, sourceStage, specification);
-=======
   public MapReduceSourceContext(MapReduceContext context, ETLStage sourceStage,
                                 StageSpecification specification, Metrics metrics) {
-    super(context, specification, metrics);
-    this.sourceStage = sourceStage;
->>>>>>> 65fae4e5
+    super(context, sourceStage, specification, metrics);
   }
 
   @Override
