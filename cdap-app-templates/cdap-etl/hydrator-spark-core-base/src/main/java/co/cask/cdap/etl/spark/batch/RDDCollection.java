--- conflicted
+++ resolved
@@ -92,17 +92,15 @@
   public SparkCollection<T> cache() {
     SparkConf sparkConf = jsc.getConf();
     if (sparkConf.getBoolean(Constants.SPARK_PIPELINE_AUTOCACHE_ENABLE_FLAG, true)) {
-      return wrap(rdd.cache());
+      String cacheStorageLevelString = sparkConf.get(Constants.SPARK_PIPELINE_CACHING_STORAGE_LEVEL, 
+          Constants.DEFAUL_CACHING_STORAGE_LEVEL);
+      StorageLevel cacheStorageLevel = StorageLevel.fromString(cacheStorageLevelString);
+      return wrap(rdd.persist(cacheStorageLevel));
     } else {
       return wrap(rdd);
     }
   }
 
-  @Override
-  public SparkCollection<T> persist(StorageLevel cacheStorageLevel) {
-    return wrap(rdd.persist(cacheStorageLevel));
-  }
-  
   @SuppressWarnings("unchecked")
   @Override
   public SparkCollection<T> union(SparkCollection<T> other) {
@@ -160,23 +158,10 @@
       new BasicSparkExecutionPluginContext(sec, jsc, datasetContext, pipelineRuntime, stageSpec);
     compute.initialize(sparkPluginContext);
 
-<<<<<<< HEAD
-    SparkConf sparkconf = jsc.getConf();
-    JavaRDD<T> countedInput = null;
-    if (sparkconf.getBoolean(Constants.SPARK_PIPELINE_AUTOCACHE_ENABLE_FLAG, true)) {
-        String cacheStorageLevelString = jsc.getConf().get(Constants.SPARK_PIPELINE_CACHING_STORAGE_LEVEL, 
-            Constants.DEFAUL_CACHING_STORAGE_LEVEL);
-        StorageLevel cacheStorageLevel = StorageLevel.fromString(cacheStorageLevelString);
-        countedInput = rdd.map(new CountingFunction<T>(stageName, sec.getMetrics(), "records.in", null))
-            .persist(cacheStorageLevel);
-    } else {
-        countedInput = rdd.map(new CountingFunction<T>(stageName, sec.getMetrics(), "records.in", null));
-=======
     JavaRDD<T> countedInput = rdd.map(new CountingFunction<T>(stageName, sec.getMetrics(), "records.in", null));
     SparkConf sparkConf = jsc.getConf();
     if (sparkConf.getBoolean(Constants.SPARK_PIPELINE_AUTOCACHE_ENABLE_FLAG, true)) {
       countedInput = countedInput.cache();
->>>>>>> c945ec1c
     }
 
     return wrap(compute.transform(sparkPluginContext, countedInput)
@@ -207,24 +192,12 @@
           new BasicSparkExecutionPluginContext(sec, jsc, datasetContext, pipelineRuntime, stageSpec);
 
         SparkConf sparkconf = jsc.getConf();
-<<<<<<< HEAD
-        JavaRDD<T> countedRDD = null;
-        if (sparkconf.getBoolean(Constants.SPARK_PIPELINE_AUTOCACHE_ENABLE_FLAG, true)) {
-            String cacheStorageLevelString = jsc.getConf().get(Constants.SPARK_PIPELINE_CACHING_STORAGE_LEVEL, 
-                Constants.DEFAUL_CACHING_STORAGE_LEVEL);
-            StorageLevel cacheStorageLevel = StorageLevel.fromString(cacheStorageLevelString);
-            countedRDD = rdd.map(new CountingFunction<T>(stageName, sec.getMetrics(), "records.in", null))
-                .persist(cacheStorageLevel);
-        } else {
-            countedRDD = rdd.map(new CountingFunction<T>(stageName, sec.getMetrics(), "records.in", null));
-=======
         JavaRDD<T> countedRDD = 
           rdd.map(new CountingFunction<T>(stageName, sec.getMetrics(), "records.in", null));
 
         SparkConf sparkConf = jsc.getConf();
         if (sparkConf.getBoolean(Constants.SPARK_PIPELINE_AUTOCACHE_ENABLE_FLAG, true)) {
           countedRDD = countedRDD.cache();
->>>>>>> c945ec1c
         }
     
         try {
