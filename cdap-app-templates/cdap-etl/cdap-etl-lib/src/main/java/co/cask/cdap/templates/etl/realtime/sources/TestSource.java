--- conflicted
+++ resolved
@@ -40,16 +40,9 @@
  */
 @Plugin(type = "source")
 @Name("Test")
-<<<<<<< HEAD
-@Description("Realtime Source for tests")
-=======
 @Description("Source that can generate test data for Real-time Stream and Table Sinks.")
->>>>>>> 1dfbbb6c
 public class TestSource extends RealtimeSource<StructuredRecord> {
   private static final Logger LOG = LoggerFactory.getLogger(TestSource.class);
-  private static final String TYPE_DESCRIPTION = "The type of data to be generated. Currently, only two types- " +
-    "'stream' and 'table' are supported. By default, it generates a structured record containing one field - " +
-    "'body' of type String with value 'Hello'.  ";
   private static final String COUNT = "count";
   private static final String TYPE_DESCRIPTION = "The type of data to be generated. Currently, only two types" +
     " - 'stream' and 'table' are supported. By default, it generates a structured record containing one field - " +
@@ -58,22 +51,10 @@
   public static final String STREAM_TYPE = "stream";
   public static final String TABLE_TYPE = "table";
 
-<<<<<<< HEAD
-  private Config config;
-
-  /**
-   * Config for the test source.
-   */
-  public static class Config extends PluginConfig {
-    @Name(PROPERTY_TYPE)
-    @Description(TYPE_DESCRIPTION)
-    private String type;
-=======
   private final TestConfig config;
 
   public TestSource(TestConfig config) {
     this.config = config;
->>>>>>> 1dfbbb6c
   }
 
   @Nullable
