--- conflicted
+++ resolved
@@ -32,13 +32,9 @@
 import io.cdap.cdap.api.plugin.InvalidPluginConfigException;
 import io.cdap.cdap.api.plugin.InvalidPluginProperty;
 import io.cdap.cdap.api.plugin.PluginConfigurer;
-<<<<<<< HEAD
+import io.cdap.cdap.api.plugin.PluginProperties;
 import io.cdap.cdap.common.conf.CConfiguration;
-import io.cdap.cdap.common.conf.Configuration;
 import io.cdap.cdap.common.conf.Constants;
-=======
-import io.cdap.cdap.api.plugin.PluginProperties;
->>>>>>> a89e2a0d
 import io.cdap.cdap.etl.api.Engine;
 import io.cdap.cdap.etl.api.ErrorTransform;
 import io.cdap.cdap.etl.api.FailureCollector;
@@ -113,13 +109,10 @@
   private final Set<String> sinkPluginTypes;
   private final ConnectionRegistryMacroEvaluator connectionEvaluator;
   private final MacroParserOptions options;
-<<<<<<< HEAD
   private final Integer maxPreviewRecordsNumber;
-=======
   // this is used when this configure() is called at runtime
   @Nullable
   private final MacroEvaluator runtimeEvaluator;
->>>>>>> a89e2a0d
 
   protected <T extends PluginConfigurer & DatasetConfigurer> PipelineSpecGenerator(
     String namespace, T configurer, @Nullable RuntimeConfigurer runtimeConfigurer, Set<String> sourcePluginTypes,
@@ -132,10 +125,8 @@
     this.connectionEvaluator = new ConnectionRegistryMacroEvaluator();
     this.options = MacroParserOptions.builder().skipInvalidMacros().setEscaping(false)
                      .setFunctionWhitelist(ConnectionRegistryMacroEvaluator.FUNCTION_NAME).build();
-<<<<<<< HEAD
     CConfiguration cConfiguration = CConfiguration.create();
     this.maxPreviewRecordsNumber = Integer.getInteger(cConfiguration.get(Constants.Preview.MAX_NUM_OF_RECORDS));
-=======
     if (runtimeConfigurer != null) {
       Map<String, MacroEvaluator> evaluators = Collections.singletonMap(
         ConnectionMacroEvaluator.FUNCTION_NAME, new ConnectionMacroEvaluator(namespace, runtimeConfigurer));
@@ -145,7 +136,6 @@
     } else {
       this.runtimeEvaluator = null;
     }
->>>>>>> a89e2a0d
   }
 
   /**
