<?xml version="1.0" encoding="UTF-8"?>
<!--
  Copyright © 2012-2014 Cask Data, Inc.

  Licensed under the Apache License, Version 2.0 (the "License"); you may not
  use this file except in compliance with the License. You may obtain a copy of
  the License at

  http://www.apache.org/licenses/LICENSE-2.0

  Unless required by applicable law or agreed to in writing, software
  distributed under the License is distributed on an "AS IS" BASIS, WITHOUT
  WARRANTIES OR CONDITIONS OF ANY KIND, either express or implied. See the
  License for the specific language governing permissions and limitations under
  the License.
  -->

<project xmlns="http://maven.apache.org/POM/4.0.0"
         xmlns:xsi="http://www.w3.org/2001/XMLSchema-instance"
         xsi:schemaLocation="http://maven.apache.org/POM/4.0.0 http://maven.apache.org/xsd/maven-4.0.0.xsd">
  <modelVersion>4.0.0</modelVersion>

  <parent>
    <groupId>co.cask.cdap</groupId>
    <artifactId>cdap</artifactId>
    <version>4.0.0-SNAPSHOT</version>
  </parent>

  <artifactId>cdap-cli</artifactId>
  <name>CDAP CLI</name>

  <properties>
    <main.class>co.cask.cdap.cli.CLIMain</main.class>
  </properties>

  <dependencies>
    <dependency>
      <groupId>co.cask.cdap</groupId>
      <artifactId>cdap-client</artifactId>
      <version>${project.version}</version>
    </dependency>
    <dependency>
      <groupId>co.cask.common</groupId>
      <artifactId>common-cli</artifactId>
    </dependency>
    <dependency>
      <groupId>commons-cli</groupId>
      <artifactId>commons-cli</artifactId>
    </dependency>
    <dependency>
      <groupId>ch.qos.logback</groupId>
      <artifactId>logback-core</artifactId>
    </dependency>
    <dependency>
      <groupId>ch.qos.logback</groupId>
      <artifactId>logback-classic</artifactId>
    </dependency>
    <dependency>
      <groupId>com.google.code.findbugs</groupId>
      <artifactId>jsr305</artifactId>
    </dependency>
    <dependency>
      <groupId>com.google.inject</groupId>
      <artifactId>guice</artifactId>
    </dependency>
    <dependency>
      <groupId>jline</groupId>
      <artifactId>jline</artifactId>
    </dependency>
    <dependency>
      <groupId>com.googlecode.concurrent-trees</groupId>
      <artifactId>concurrent-trees</artifactId>
    </dependency>
    <!-- Needed because ProgramId has a dependency on Twill's RunId class -->
    <dependency>
      <groupId>org.apache.twill</groupId>
      <artifactId>twill-api</artifactId>
    </dependency>
    <dependency>
      <groupId>junit</groupId>
      <artifactId>junit</artifactId>
      <scope>test</scope>
    </dependency>
  </dependencies>

  <build>
    <resources>
      <resource>
        <directory>src/main/resources</directory>
        <filtering>true</filtering>
      </resource>
    </resources>
    <plugins>
      <plugin>
        <groupId>org.apache.maven.plugins</groupId>
        <artifactId>maven-shade-plugin</artifactId>
        <version>2.3</version>
        <configuration>
          <goal>package</goal>
          <createDependencyReducedPom>false</createDependencyReducedPom>
          <transformers>
            <transformer
                implementation="org.apache.maven.plugins.shade.resource.ManifestResourceTransformer">
              <mainClass>${main.class}</mainClass>
            </transformer>
          </transformers>
        </configuration>
        <executions>
          <execution>
            <id>shade-jar</id>
            <phase>package</phase>
            <goals>
              <goal>shade</goal>
            </goals>
          </execution>
        </executions>
      </plugin>
    </plugins>
  </build>

  <profiles>
    <profile>
      <id>dist</id>
      <build>
        <plugins>
          <plugin>
            <groupId>org.apache.maven.plugins</groupId>
            <artifactId>maven-jar-plugin</artifactId>
            <version>2.4</version>
            <executions>
              <execution>
                <id>default-jar</id>
                <phase>prepare-package</phase>
              </execution>
            </executions>
          </plugin>
          <plugin>
            <groupId>org.apache.maven.plugins</groupId>
            <artifactId>maven-shade-plugin</artifactId>
            <version>2.3</version>
            <executions>
              <execution>
                <id>shade-jar</id>
                <phase>prepare-package</phase>
                <goals>
                  <goal>shade</goal>
                </goals>
              </execution>
            </executions>
          </plugin>
          <plugin>
            <groupId>org.apache.maven.plugins</groupId>
            <artifactId>maven-resources-plugin</artifactId>
            <version>2.6</version>
            <executions>
              <!-- Copy CLI scripts -->
              <execution>
                <id>copy-cli-scripts</id>
                <phase>process-resources</phase>
                <goals>
                  <goal>copy-resources</goal>
                </goals>
                <configuration combine.self="override">
                  <outputDirectory>${stage.opt.dir}</outputDirectory>
                  <useDefaultDelimiters>false</useDefaultDelimiters>
                  <delimiters>
                    <delimiter>@@</delimiter>
                  </delimiters>
                  <resources>
                    <resource>
<<<<<<< HEAD
=======
                      <directory>${project.parent.basedir}/cdap-cli/bin</directory>
                      <targetPath>bin</targetPath>
                      <includes>
                        <include>cdap-cli.bat</include>
                        <include>cdap-cli.sh</include>
                      </includes>
                      <filtering>true</filtering>
                    </resource>
                    <resource>
>>>>>>> c7745ceb
                      <directory>${project.parent.basedir}/cdap-common/bin</directory>
                      <targetPath>bin</targetPath>
                      <includes>
                        <include>cdap</include>
                        <include>functions.sh</include>
                      </includes>
                      <filtering>true</filtering>
                    </resource>
                  </resources>
                </configuration>
              </execution>

              <!-- Copy CLI profile.d file -->
              <execution>
                <id>copy-cli-etc</id>
                <phase>process-resources</phase>
                <goals>
                  <goal>copy-resources</goal>
                </goals>
                <configuration combine.self="override">
                  <outputDirectory>${stage.dir}</outputDirectory>
                  <resources>
                    <resource>
                      <directory>${project.parent.basedir}/cdap-cli/etc</directory>
                      <targetPath>etc</targetPath>
                    </resource>
                  </resources>
                </configuration>
              </execution>

            </executions>
          </plugin>

          <plugin>
            <groupId>org.apache.maven.plugins</groupId>
            <artifactId>maven-antrun-plugin</artifactId>
            <version>1.7</version>
            <executions>
              <execution>
                <id>copy-jar-to-stage-packaging</id>
                <phase>package</phase>
                <configuration>
                  <target>
                    <copy file="${project.build.directory}/${project.artifactId}-${project.version}.jar"
                          tofile="${stage.opt.dir}/lib/${project.groupId}.${project.artifactId}-${project.version}.jar"/>
                  </target>
                </configuration>
                <goals>
                  <goal>run</goal>
                </goals>
              </execution>
            </executions>
          </plugin>
        </plugins>
      </build>
    </profile>

    <profile>
      <id>rpm-prepare</id>
      <build>
        <plugins>
          <plugin>
            <groupId>org.apache.maven.plugins</groupId>
            <artifactId>maven-antrun-plugin</artifactId>
            <version>1.7</version>
            <executions>
              <!-- Override parent to not generate init.d service script -->
              <execution>
                <id>rename-rpm-service</id>
                <phase/>
              </execution>
              <execution>
                <id>rpm-init-permission</id>
                <phase/>
              </execution>
            </executions>
          </plugin>
        </plugins>
      </build>
    </profile>

    <profile>
      <id>deb-prepare</id>
      <build>
        <plugins>
          <plugin>
            <groupId>org.apache.maven.plugins</groupId>
            <artifactId>maven-antrun-plugin</artifactId>
            <version>1.7</version>
            <executions>
              <!-- Override parent to not generate init.d service script -->
              <execution>
                <id>rename-deb-service</id>
                <phase/>
              </execution>
              <execution>
                <id>deb-init-permission</id>
                <phase/>
              </execution>
            </executions>
          </plugin>
        </plugins>
      </build>
    </profile>

    <profile>
      <id>rpm</id>
      <build>
        <plugins>
          <plugin>
            <groupId>org.codehaus.mojo</groupId>
            <artifactId>exec-maven-plugin</artifactId>
            <version>1.3.1</version>
          </plugin>

          <!-- Extra deployment for rpm package. -->
          <!-- This has to be in child level, otherwise all modules would try to deploy. -->
          <plugin>
            <groupId>org.apache.maven.plugins</groupId>
            <artifactId>maven-deploy-plugin</artifactId>
            <version>2.8</version>
            <executions>
              <execution>
                <id>deploy-rpm</id>
                <phase>deploy</phase>
                <goals>
                  <goal>deploy-file</goal>
                </goals>
                <configuration>
                  <version>${project.version}</version>
                  <groupId>${dist.deploy.groupId}</groupId>
                  <artifactId>${project.artifactId}</artifactId>
                  <packaging>noarch.rpm</packaging>
                  <generatePom>false</generatePom>
                  <file>${project.build.directory}/${project.artifactId}-${package.version}-1.noarch.rpm</file>
                  <classifier>1</classifier>
                  <repositoryId>continuuity</repositoryId>
                  <url>${deploy.url}</url>
                </configuration>
              </execution>
            </executions>
          </plugin>
        </plugins>
      </build>
    </profile>

    <profile>
      <id>deb</id>
      <build>
        <plugins>
          <plugin>
            <groupId>org.codehaus.mojo</groupId>
            <artifactId>exec-maven-plugin</artifactId>
            <version>1.3.1</version>
          </plugin>

          <!-- Extra deployment for deb package -->
          <!-- This has to be in child level, otherwise all modules would try to deploy. -->
          <plugin>
            <groupId>org.apache.maven.plugins</groupId>
            <artifactId>maven-deploy-plugin</artifactId>
            <version>2.8</version>
            <executions>
              <execution>
                <id>deploy-deb</id>
                <phase>deploy</phase>
                <goals>
                  <goal>deploy-file</goal>
                </goals>
                <configuration>
                  <version>${project.version}</version>
                  <groupId>${dist.deploy.groupId}</groupId>
                  <artifactId>${project.artifactId}</artifactId>
                  <packaging>deb</packaging>
                  <generatePom>false</generatePom>
                  <file>${project.build.directory}/${project.artifactId}_${package.version}-1_all.deb</file>
                  <repositoryId>continuuity</repositoryId>
                  <url>${deploy.url}</url>
                </configuration>
              </execution>
            </executions>
          </plugin>
        </plugins>
      </build>
    </profile>

    <profile>
      <id>tgz</id>
      <build>
        <plugins>
          <plugin>
            <groupId>org.apache.maven.plugins</groupId>
            <artifactId>maven-assembly-plugin</artifactId>
            <version>2.4</version>
          </plugin>

          <!-- Extra deployment for tgz package -->
          <!-- This has to be in child level, otherwise all modules would try to deploy. -->
          <plugin>
            <groupId>org.apache.maven.plugins</groupId>
            <artifactId>maven-deploy-plugin</artifactId>
            <version>2.8</version>
            <executions>
              <execution>
                <id>deploy-tgz</id>
                <phase>deploy</phase>
                <goals>
                  <goal>deploy-file</goal>
                </goals>
                <configuration>
                  <version>${project.version}</version>
                  <groupId>${dist.deploy.groupId}</groupId>
                  <artifactId>${project.artifactId}</artifactId>
                  <packaging>tar.gz</packaging>
                  <generatePom>false</generatePom>
                  <file>${project.build.directory}/${project.artifactId}-${package.version}.tar.gz</file>
                  <repositoryId>continuuity</repositoryId>
                  <url>${deploy.url}</url>
                </configuration>
              </execution>
            </executions>
          </plugin>
        </plugins>
      </build>
    </profile>

  </profiles>
</project><|MERGE_RESOLUTION|>--- conflicted
+++ resolved
@@ -168,8 +168,6 @@
                   </delimiters>
                   <resources>
                     <resource>
-<<<<<<< HEAD
-=======
                       <directory>${project.parent.basedir}/cdap-cli/bin</directory>
                       <targetPath>bin</targetPath>
                       <includes>
@@ -179,7 +177,6 @@
                       <filtering>true</filtering>
                     </resource>
                     <resource>
->>>>>>> c7745ceb
                       <directory>${project.parent.basedir}/cdap-common/bin</directory>
                       <targetPath>bin</targetPath>
                       <includes>
