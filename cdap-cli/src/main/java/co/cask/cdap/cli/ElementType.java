/*
 * Copyright © 2014 Cask Data, Inc.
 *
 * Licensed under the Apache License, Version 2.0 (the "License"); you may not
 * use this file except in compliance with the License. You may obtain a copy of
 * the License at
 *
 * http://www.apache.org/licenses/LICENSE-2.0
 *
 * Unless required by applicable law or agreed to in writing, software
 * distributed under the License is distributed on an "AS IS" BASIS, WITHOUT
 * WARRANTIES OR CONDITIONS OF ANY KIND, either express or implied. See the
 * License for the specific language governing permissions and limitations under
 * the License.
 */

package co.cask.cdap.cli;

import co.cask.cdap.proto.ProgramType;
import com.google.common.collect.Sets;

import java.util.Set;

/**
 * Represents types of programs and their elements.
 */
public enum ElementType {

  APP("application", "applications", "app", "apps",
      null, null, ArgumentName.APP,
      Capability.LIST),

  DATASET("Dataset", "Datasets", "dataset", "datasets",
          null, null, ArgumentName.DATASET,
          Capability.LIST),

  DATASET_MODULE("Dataset module", "Dataset modules", "dataset module", "dataset modules",
                 null, null, ArgumentName.DATASET_MODULE,
                 Capability.LIST),

  DATASET_TYPE("Dataset type", "Dataset types", "dataset type", "dataset types",
               null, null, ArgumentName.DATASET_TYPE,
               Capability.LIST),

  QUERY("Dataset query", "Dataset queries", "dataset query", "dataset queries",
        null, null, ArgumentName.QUERY),

  STREAM("Stream", "Streams", "stream", "streams",
         null, null, ArgumentName.STREAM,
         Capability.LIST),

  PROGRAM("program", "programs", "program", "programs",
          null, null, ArgumentName.PROGRAM),

  FLOW("Flow", "Flows", "flow", "flows",
       ProgramType.FLOW, null,
       ArgumentName.FLOW,
       Capability.RUNS, Capability.LOGS, Capability.LIVE_INFO, Capability.STATUS, Capability.START_STOP,
       Capability.LIST, Capability.RUNTIME_ARGS),

  WORKFLOW("Workflow", "Workflows", "workflow", "workflows",
           ProgramType.WORKFLOW, null,
           ArgumentName.WORKFLOW,
           Capability.RUNS, Capability.STATUS, Capability.START_STOP,
           Capability.LIST, Capability.RUNTIME_ARGS),

  FLOWLET("Flowlet", "Flowlets", "flowlet", "flowlets",
          null, ProgramType.FLOW,
          ArgumentName.FLOWLET,
          Capability.SCALE),

  PROCEDURE("Procedure", "Procedures", "procedure", "procedures",
            ProgramType.PROCEDURE, null,
            ArgumentName.PROCEDURE,
            Capability.RUNS, Capability.SCALE, Capability.LOGS, Capability.LIVE_INFO, Capability.STATUS,
            Capability.START_STOP, Capability.LIST, Capability.RUNTIME_ARGS),

  SERVICE("Service", "Services", "service", "services",
          ProgramType.SERVICE, null,
          ArgumentName.SERVICE,
          Capability.START_STOP, Capability.STATUS, Capability.LIST, Capability.RUNTIME_ARGS),

  RUNNABLE("Runnable", "Runnables", "runnable", "runnables",
           null, ProgramType.SERVICE,
           ArgumentName.RUNNABLE,
           Capability.SCALE, Capability.RUNS, Capability.LOGS),

  MAPREDUCE("MapReduce Job", "MapReduce Jobs", "mapreduce", "mapreduce",
            ProgramType.MAPREDUCE, null,
            ArgumentName.MAPREDUCE,
<<<<<<< HEAD
            Capability.LOGS, Capability.RUNS, Capability.STATUS, Capability.START_STOP, Capability.LIST,
            Capability.RUNTIME_ARGS),

  SPARK("Spark job", "Spark jobs", "spark", "spark",
=======
            Capability.LOGS, Capability.RUNS, Capability.STATUS, Capability.START_STOP, Capability.LIST),

  SPARK("Spark Program", "Spark Programs", "spark", "spark",
>>>>>>> 758d42f7
            ProgramType.SPARK, null,
            ArgumentName.SPARK,
            Capability.LOGS, Capability.RUNS, Capability.STATUS, Capability.START_STOP, Capability.LIST,
            Capability.RUNTIME_ARGS);

  private final String pluralName;
  private final String pluralPrettyName;
  private final String name;
  private final ProgramType programType;
  private final ProgramType parentType;
  private final Set<Capability> capabilities;
  private final String prettyName;
  private final ArgumentName argumentName;

  ElementType(String prettyName, String pluralPrettyName,
              String name, String pluralName,
              ProgramType programType, ProgramType parentType,
              ArgumentName argumentName,
              Capability... capabilities) {
    this.prettyName = prettyName;
    this.pluralPrettyName = pluralPrettyName;
    this.name = name;
    this.pluralName = pluralName;
    this.programType = programType;
    this.parentType = parentType;
    this.argumentName = argumentName;
    this.capabilities = Sets.newHashSet(capabilities);
  }

  public boolean isTopLevel() {
    return parentType == null;
  }

  public String getPrettyName() {
    return prettyName;
  }

  public String getName() {
    return name;
  }

  public ArgumentName getArgumentName() {
    return argumentName;
  }

  public String getPluralName() {
    return pluralName;
  }

  public ProgramType getProgramType() {
    return programType;
  }

  public ProgramType getParentType() {
    return parentType;
  }

  public String getPluralPrettyName() {
    return pluralPrettyName;
  }

  public boolean canScale() {
    return capabilities.contains(Capability.SCALE);
  }

  public boolean hasRuns() {
    return capabilities.contains(Capability.RUNS);
  }

  public boolean hasLogs() {
    return capabilities.contains(Capability.LOGS);
  }

  public boolean hasLiveInfo() {
    return capabilities.contains(Capability.LIVE_INFO);
  }

  public boolean hasStatus() {
    return capabilities.contains(Capability.STATUS);
  }

  public boolean canStartStop() {
    return capabilities.contains(Capability.START_STOP);
  }

  public static ElementType fromProgramType(ProgramType programType) {
    for (ElementType elementType : ElementType.values()) {
      if (elementType.getProgramType() == programType) {
        return elementType;
      }
    }
    throw new IllegalArgumentException("Invalid ElementType from ProgramType " + programType);
  }

  public boolean isListable() {
    return capabilities.contains(Capability.LIST);
  }

  public boolean hasRuntimeArgs() {
    return capabilities.contains(Capability.RUNTIME_ARGS);
  }

  private enum Capability {
    SCALE, RUNS, LOGS, LIVE_INFO, STATUS, START_STOP, LIST, RUNTIME_ARGS
  }
}<|MERGE_RESOLUTION|>--- conflicted
+++ resolved
@@ -88,16 +88,10 @@
   MAPREDUCE("MapReduce Job", "MapReduce Jobs", "mapreduce", "mapreduce",
             ProgramType.MAPREDUCE, null,
             ArgumentName.MAPREDUCE,
-<<<<<<< HEAD
             Capability.LOGS, Capability.RUNS, Capability.STATUS, Capability.START_STOP, Capability.LIST,
             Capability.RUNTIME_ARGS),
 
-  SPARK("Spark job", "Spark jobs", "spark", "spark",
-=======
-            Capability.LOGS, Capability.RUNS, Capability.STATUS, Capability.START_STOP, Capability.LIST),
-
   SPARK("Spark Program", "Spark Programs", "spark", "spark",
->>>>>>> 758d42f7
             ProgramType.SPARK, null,
             ArgumentName.SPARK,
             Capability.LOGS, Capability.RUNS, Capability.STATUS, Capability.START_STOP, Capability.LIST,
