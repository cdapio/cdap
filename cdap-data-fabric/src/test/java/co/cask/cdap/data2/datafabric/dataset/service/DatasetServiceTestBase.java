--- conflicted
+++ resolved
@@ -133,12 +133,7 @@
     MDSDatasetsRegistry mdsDatasetsRegistry =
       new MDSDatasetsRegistry(txSystemClient,
                               new InMemoryDatasetFramework(new InMemoryDefinitionRegistryFactory(),
-<<<<<<< HEAD
-                                                           DataSetServiceModules.INMEMORY_DATASET_MODULES));
-=======
-                                                           DataSetServiceModules.INMEMORY_DATASET_MODULES, cConf),
-                                                           cConf);
->>>>>>> ed52cbf7
+                                                           DataSetServiceModules.INMEMORY_DATASET_MODULES, cConf));
 
     ExploreFacade exploreFacade = new ExploreFacade(new DiscoveryExploreClient(discoveryService), cConf);
     service = new DatasetService(cConf,
