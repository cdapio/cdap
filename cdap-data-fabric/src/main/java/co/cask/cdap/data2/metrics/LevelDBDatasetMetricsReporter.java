--- conflicted
+++ resolved
@@ -25,12 +25,7 @@
 import co.cask.cdap.data2.dataset2.DatasetFramework;
 import co.cask.cdap.data2.dataset2.DatasetManagementException;
 import co.cask.cdap.data2.dataset2.DatasetNamespace;
-<<<<<<< HEAD
-import co.cask.cdap.data2.dataset2.lib.table.leveldb.LevelDBOrderedTableService;
-import co.cask.cdap.data2.util.hbase.HBaseTableUtil;
-=======
 import co.cask.cdap.data2.dataset2.lib.table.leveldb.LevelDBTableService;
->>>>>>> 24bd41b8
 import co.cask.cdap.proto.Id;
 import com.google.common.base.CharMatcher;
 import com.google.common.collect.ImmutableMap;
@@ -65,11 +60,7 @@
 
   @Inject
   public LevelDBDatasetMetricsReporter(MetricsCollectionService metricsService,
-<<<<<<< HEAD
-                                       LevelDBOrderedTableService ldbService, DatasetFramework dsFramework,
-=======
-                                       LevelDBTableService ldbService,
->>>>>>> 24bd41b8
+                                       LevelDBTableService ldbService, DatasetFramework dsFramework,
                                        CConfiguration conf) {
     this.metricsService = metricsService;
     this.ldbService = ldbService;
@@ -109,7 +100,6 @@
     }
   }
 
-<<<<<<< HEAD
   private static boolean isValidDatasetId(String datasetId) {
     return CharMatcher.inRange('A', 'Z')
       .or(CharMatcher.inRange('a', 'z'))
@@ -120,13 +110,9 @@
       .or(CharMatcher.is('$')).matchesAllOf(datasetId);
   }
 
-  private void report(Map<String, LevelDBOrderedTableService.TableStats> datasetStat)
+  private void report(Map<String, LevelDBTableService.TableStats> datasetStat)
     throws DatasetManagementException {
-    for (Map.Entry<String, LevelDBOrderedTableService.TableStats> statEntry : datasetStat.entrySet()) {
-=======
-  private void report(Map<String, LevelDBTableService.TableStats> datasetStat) {
     for (Map.Entry<String, LevelDBTableService.TableStats> statEntry : datasetStat.entrySet()) {
->>>>>>> 24bd41b8
       Id.DatasetInstance datasetInstance = userDsNamespace.fromNamespaced(statEntry.getKey());
       if (datasetInstance == null) {
         // not a user dataset
