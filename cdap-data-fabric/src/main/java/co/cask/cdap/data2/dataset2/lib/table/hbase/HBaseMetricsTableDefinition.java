--- conflicted
+++ resolved
@@ -52,11 +52,7 @@
 
   // for unit-test purposes only
   HBaseMetricsTableDefinition(String name, Configuration hConf, HBaseTableUtil hBaseTableUtil,
-<<<<<<< HEAD
-                              LocationFactory locationFactory, CConfiguration conf) {
-=======
-                                     LocationFactory locationFactory, CConfiguration cConf) {
->>>>>>> 2dfade67
+                              LocationFactory locationFactory, CConfiguration cConf) {
     super(name);
     this.hConf = hConf;
     this.hBaseTableUtil = hBaseTableUtil;
@@ -76,20 +72,12 @@
   @Override
   public MetricsTable getDataset(DatasetContext datasetContext, DatasetSpecification spec,
                                  Map<String, String> arguments, ClassLoader classLoader) throws IOException {
-<<<<<<< HEAD
-    return new HBaseMetricsTable(datasetContext, spec.getName(), conf, hConf);
-=======
-    return new HBaseMetricsTable(spec.getName(), hConf, cConf, hBaseTableUtil);
->>>>>>> 2dfade67
+    return new HBaseMetricsTable(datasetContext, spec.getName(), hConf, hBaseTableUtil);
   }
 
   @Override
   public DatasetAdmin getAdmin(DatasetContext datasetContext, DatasetSpecification spec,
                                ClassLoader classLoader) throws IOException {
-<<<<<<< HEAD
-    return new HBaseTableAdmin(datasetContext, spec, hConf, hBaseTableUtil, conf, locationFactory);
-=======
-    return new HBaseTableAdmin(spec, hConf, hBaseTableUtil, cConf, locationFactory);
->>>>>>> 2dfade67
+    return new HBaseTableAdmin(datasetContext, spec, hConf, hBaseTableUtil, cConf, locationFactory);
   }
 }