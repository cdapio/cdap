--- conflicted
+++ resolved
@@ -134,29 +134,6 @@
     }
     try {
       streamAdmin.configureGroups(streamId, groupInfo);
-<<<<<<< HEAD
-
-      if (oldStreamAdmin instanceof QueueAdmin && !oldStreamAdmin.exists(streamId)) {
-        // A bit hacky to assume namespace is formed by namespaceId.appId.flowId. See AbstractDataFabricFacade
-        // String namespace = String.format("%s.%s.%s",
-        //                                  programId.getNamespaceId(),
-        //                                  programId.getApplicationId(),
-        //                                  programId.getId());
-
-        String invalidNamespaceError = String.format("Namespace string %s must be of the form <namespace>.<app>.<flow>",
-                                                     namespace);
-        Iterator<String> namespaceParts = Splitter.on('.').split(namespace).iterator();
-        Preconditions.checkArgument(namespaceParts.hasNext(), invalidNamespaceError);
-        String namespaceId = namespaceParts.next();
-        Preconditions.checkArgument(namespaceParts.hasNext(), invalidNamespaceError);
-        String appId = namespaceParts.next();
-        Preconditions.checkArgument(namespaceParts.hasNext(), invalidNamespaceError);
-        String flowId = namespaceParts.next();
-
-        ((QueueAdmin) oldStreamAdmin).dropAllForFlow(namespaceId, appId, flowId);
-      }
-=======
->>>>>>> a0087f1c
     } catch (Exception e) {
       Throwables.propagateIfPossible(e, IOException.class);
       throw new IOException(e);
