--- conflicted
+++ resolved
@@ -189,17 +189,6 @@
         }
       };
 
-<<<<<<< HEAD
-      scope.handleTooltip = function(nodeId) {
-        scope.tip
-          .html(function() {
-            return '<span>' + nodeId + '</span>';
-          })
-          .show();
-      };
-
-=======
->>>>>>> c8c78e66
       scope.arrowheadRule = function() {
         return false;
       };
