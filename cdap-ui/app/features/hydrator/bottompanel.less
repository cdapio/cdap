/*
 * Copyright © 2015 Cask Data, Inc.
 *
 * Licensed under the Apache License, Version 2.0 (the "License"); you may not
 * use this file except in compliance with the License. You may obtain a copy of
 * the License at
 *
 * http://www.apache.org/licenses/LICENSE-2.0
 *
 * Unless required by applicable law or agreed to in writing, software
 * distributed under the License is distributed on an "AS IS" BASIS, WITHOUT
 * WARRANTIES OR CONDITIONS OF ANY KIND, either express or implied. See the
 * License for the specific language governing permissions and limitations under
 * the License.
 */

@import '../../styles/variables.less';
@import "../../../bower_components/bootstrap/less/mixins.less";
@import '../../styles/themes/cdap/mixins.less';

body.theme-cdap.state-hydrator {
  &.state-hydrator-detail {
    background-color: @table-bg;

    my-dag .my-js-dag {
      border-bottom: 0;
    }

    div.console {
      min-height: 60vh;
      div.console-tabs ul.nav-tabs li {
        margin-bottom: -1px;
      }
      div.console-type {
        height: inherit;
        min-height: inherit;
        // Avoid unnecessary horizontal scroll
        overflow-x: hidden;
        padding: 0;
        width: 100%;
        .p-10 {
          padding: 10px;
        }
      }
      div.bottompanel-body {
        width: 100%;
      }
      div.terminal {
        word-wrap: break-word;
        pre {
          white-space: normal;
        }
      }
      .history-table .table {
        border: 1px solid #ddd;
      }
      .table {
        th {
          height: 30px;
          padding: 0 5px;
          vertical-align: middle;
        }
        // Metrics view
        td.metric-cell {
          padding: 0;
        }
        &.metric-table {
          tr {
            &:first-child > td {
              border-top: 0;
            }

            &:last-child > td {
              border-bottom: 0;
            }
          }
          td {
            &:first-child {
              border-left: 0;
            }
            &:last-child {
              border-right: 0;
            }
          }
        }
        // Status view
        &.status-view {
          th {
            font-weight: 500;
            font-size: 15px;
          }
          td {
            vertical-align: top;
            span {
              font-weight: 500;
              font-size: 24px;
            }
          }
          td.status-value span {
            color: @brand-primary;
          }
        }
        &.borderless {
          th, td {
            border: 0;
            text-align: center;
          }
        }
      }
      select.cron-select:hover {
        cursor: not-allowed;
      }
    }
  }

  div.console {
    background-color: white;
    position: relative;
    width: 100%;
    min-height: ~"-moz-calc(40vh - 113px)";
    min-height: ~"-webkit-calc(40vh - 113px)";
    min-height: ~"calc(40vh - 113px)";
<<<<<<< HEAD
=======
    .transition(all 0.2s ease);

>>>>>>> 52d5c68b
    @media (min-height: 800px) {
      min-height: ~"-moz-calc(60vh - 113px)";
      min-height: ~"-webkit-calc(60vh - 113px)";
      min-height: ~"calc(60vh - 113px)";
<<<<<<< HEAD
    }
    .transition(all 0.2s ease);

    // Styling for minimized bottom panel
    &.minimized {
      position: fixed;
      right: 0;
      bottom: 53px;
      min-height: 0;
      z-index: 1025;

      .console-type {
        display: none;
        height: 0;
        min-height: 0;
      }
    }
    // Styling for maximized bottom panel
    &.maximized {
      position: fixed;
      top: 120px;
      right: 0;
      left: 0;
      bottom: 53px;
      overflow-y: scroll;
      overflow-x: hidden;
      z-index: 9999;
    }
  }
  // When bottom panel is in minimized state, set width based on left panel state
  div.left-panel-wrapper {
    + .right-wrapper div.console:not(.maximized) {
      width: ~"-moz-calc(100vw - 130px)";
      width: ~"-webkit-calc(100vw - 130px)";
      width: ~"calc(100vw - 130px)";
    }
    &.expanded + .right-wrapper div.console:not(.maximized) {
      width: ~"-moz-calc(100vw - 290px)";
      width: ~"-webkit-calc(100vw - 290px)";
      width: ~"calc(100vw - 290px)";
    }
  }
=======
    }
    // Styling for minimized bottom panel
    &.minimized {
      position: fixed;
      right: 0;
      bottom: 53px;
      min-height: 0;
      z-index: 1025;

      .console-type {
        display: none;
        height: 0;
        min-height: 0;
      }
    }
    &:not(.minimized) {
      span.badge {
        position: relative;
      }
    }
    // Styling for maximized bottom panel
    &.maximized {
      position: fixed;
      top: 120px;
      right: 0;
      left: 0;
      bottom: 53px;
      overflow-y: scroll;
      overflow-x: hidden;
      z-index: 9999;
    }
  }
  // When bottom panel is in minimized state, set width based on left panel state
  div.left-panel-wrapper {
    + .right-wrapper div.console:not(.maximized) {
      width: ~"-moz-calc(100vw - 130px)";
      width: ~"-webkit-calc(100vw - 130px)";
      width: ~"calc(100vw - 130px)";
    }
    &.expanded + .right-wrapper div.console:not(.maximized) {
      width: ~"-moz-calc(100vw - 290px)";
      width: ~"-webkit-calc(100vw - 290px)";
      width: ~"calc(100vw - 290px)";
    }
  }
>>>>>>> 52d5c68b

  div.console-tabs {
    background-color: @body-bg;
    border-top: 1px solid @table-border-color;
    position: relative;
    ul.nav-tabs {
      border-bottom: 0;
      li {
        margin-bottom: 0;
        .border-radius(0);
        border: 0;
        border-bottom: 1px solid @body-bg;
        color: #666;
        font-weight: 500;
        line-height: inherit;
        margin-right: 0;
        padding: 10px 15px;
        .border-radius(0);
        .transition(all 0.2s ease);
        &:hover, &:focus {
          background-color: transparent;
          border: 0;
          border-bottom: 2px solid transparent;
          cursor: pointer;
        }
        &.bg-danger {
          background-color: fade(@brand-danger, 40%);
        }
        &.bg-success {
          background-color: fade(@brand-success, 40%);
        }
        &.bg-primary {
          background-color: fade(@brand-primary, 40%);
        }
        &.active {
          border-bottom: 2px solid @cdap-orange;
        }
        .badge {
          display: inline;
          margin-left: 5px;
        }
      }
    }
    > div {
      margin: 0 10px;
      a {
        color: @brand-primary;
        cursor: default;
        display: inline-block;
        padding: 10px;
        .transition(all 0.2s ease);
        &:hover, &:focus {
          color: @cdap-orange;
          cursor: pointer;
        }
      }
    }
  }
  div.console-type {
    border-top: 1px solid @table-border-color;
    h4 {
      color: #999;
      font-size: 14px;
      font-weight: 500;
      margin-top: 0;
    }
    .select-wrapper {
      .select-wrapper();
    }
    fieldset {
      width: 100%;
      .widget-group-container {
        a.btn {
          padding-right: 6px;
          padding-left: 6px;
        }
        &.well .form-group {
          margin-bottom: 10px;
        }
      }
      .panel-body {
        min-height: 50px;
      }
    }
    .sink-output-schema {
      .output-schema {
        margin-top: 20px;
      }
    }
    .input-schema {
      @media (max-width: @screen-md-max) {
        margin-bottom: 15px;
      }
    }
    .schema-error ul:only-child {
      margin-bottom: 0;
    }
    .schema-inner > textarea {
      height: auto;
      resize: vertical;
    }
    .table {
      background-color: transparent;
      margin: 0;
      th, td {
        max-width: 0;
        overflow: hidden;
        text-overflow: ellipsis;
        white-space: nowrap;
      }
      th {
        border: 0;
        padding: 0;
        @media (min-width: @screen-lg-min) {
          padding-left: 10px;
        }
        label {
          margin-bottom: 0;
          vertical-align: top;
        }
      }
      td {
        border: 1px solid @table-border-color;
        border-collapse: collapse;
        height: 30px;
        padding: 0 5px;
        vertical-align: middle;
        div.select-wrapper:after {
          right: 5px;
        }
        select.form-control {
          padding-right: 20px;
        }
        &.name {
          width: 35%;
        }
        &.type {
          width: 30%;
        }
        &.nullable {
          width: 20%;
        }
        &.trash {
          width: 15%;
          a {
            padding-left: 0;
            padding-right: 0;
          }
          .btn:active {
            .box-shadow(none);
          }
        }
      }
      &.table-curved {
        tr:first-child {
          td {
            border-top: 0;
            &:first-child {
              .border-radius(8px 0 0 0);
            }
            &:last-child {
              .border-radius(0 8px 0 0);
            }
          }
        }
        td {
          border-width: 1px 0 0 1px;
        }
      }
      .control-label {
        font-size: 13px;
      }
      .form-control {
        border: 0;
        padding: 0;
      }

      input {
        &[type="text"] {
          padding-left: 5px;
        }
        &[type="checkbox"] {
          margin: 0;
        }
      }
      .fa-trash {
        color: @brand-danger;
        font-size: 15px;
      }
    }
    .form-control {
      height: 30px;
      .box-shadow(none);
      &:focus {
        border-color: @table-border-color;
        .box-shadow(none);
      }
    }
    .bottompanel-header {
      border-bottom: 1px solid @table-border-color;
      padding: 15px 10px;
      > div:first-child {
        max-width: 80%;
      }
      h3 {
        color: @gray-dark;
        font-size: 16px;
        font-weight: 500;
        margin: 0 0 5px;
      }
      p {
        color: #9d9d9d;
        margin-bottom: 0;
      }
      .btn-group {
        > div {
          display: inline-block;
        }
      }
    }
    .bottompanel-body {
      padding: 20px 10px;
      overflow: hidden;
    }
    @media (min-width: @screen-lg-min) {
      [class*="divider"]:before, [class*="divider"]:after {
        background-image: url('@{img-path}/divider.png');
        content: '';
        display: block;
        position: absolute;
        top: 111px;
        bottom: 0;
        width: 1px;
      }
      .one-divider {
        &:before {
          left: 67%;
        }
        &:after {
          display: none;
        }
      }
      .two-divider {
        &:before {
          left: 25%;
        }
        &:after {
          right: 25%;
        }
      }
      .sink-divider {
        &:before {
          left: 33%;
        }
        &:after {
          display: none;
        }
      }
    }

    .pipeline-schedule {
      .bottompanel-header {
        border-bottom-color: #c7c7c6;
        padding-bottom: 0;
      }

      h3 {
        margin-top: 0;
        font-weight: 500;
      }

      .schedule-type {
        margin-bottom: 20px;
      }

      .nav.nav-tabs.slanted-tabs {
        border-bottom: 0;
        margin-bottom: 0;
        margin-top: 15px;

        @tabs-grey: #c7c7c6;
        @tabs-light-grey: lighten(@tabs-grey, 15%);

        > li {
          height: 22px;
          background-color: @tabs-light-grey;
          line-height: 11px;
          padding: 5px 10px;
          border-top: 1px solid @tabs-grey;
          border-bottom: 0;
          border-collapse: collapse;
          margin-right: 15px;
          cursor: pointer;
          &::before, &::after {
            background-color: @tabs-light-grey;
            border-top: 1px solid transparent;
            border-bottom: 1px solid @tabs-grey;
            border-collapse: collapse;
            content: '';
            height: 22px;
            width: 10px;
            position: absolute;
            top: 0;
          }
          &::before {
            border-left: 1px solid @tabs-grey;
            left: -3px;
            .skew(-15deg,0);
          }

          &::after {
            border-right: 1px solid @tabs-grey;
            right: -3px;
            .skew(15deg, 0);
          }

          &.active {
            background-color: white;
            border-bottom: 0;
            height: 23px;
            &::before, &::after {
              background-color: transparent;
              border-bottom: 1px solid white;
            }
            &::before {
              border-left: 1px solid @tabs-grey;
              left: -3px;
            }
            &::after {
              border-right: 1px solid @tabs-grey;
              right: -3px;
            }
          }
        }
      }
    }

    .console-wrapper {
      padding: 10px 0;
    }
    pre {
      background-color: transparent;
      border: 0;
      display: inline;
      padding: 0;
      word-break: normal;
      white-space: pre-wrap;
      &:after {
        display: block;
        content: '';
        margin-bottom: 10px;
      }
    }
  }
  // Place bottom panel tooltips (Minimize, Maximize, etc.) at the top of the stacking order
  .tooltip.tooltip-pane {
    z-index: 9999;
  }
  footer {
    // Creates a bottom border for the bottom panel, needed to accommodate the single scroll
    border-top: 1px solid @table-border-color;
    position: fixed;
    z-index: 1025;
  }
}<|MERGE_RESOLUTION|>--- conflicted
+++ resolved
@@ -120,19 +120,13 @@
     min-height: ~"-moz-calc(40vh - 113px)";
     min-height: ~"-webkit-calc(40vh - 113px)";
     min-height: ~"calc(40vh - 113px)";
-<<<<<<< HEAD
-=======
     .transition(all 0.2s ease);
 
->>>>>>> 52d5c68b
     @media (min-height: 800px) {
       min-height: ~"-moz-calc(60vh - 113px)";
       min-height: ~"-webkit-calc(60vh - 113px)";
       min-height: ~"calc(60vh - 113px)";
-<<<<<<< HEAD
-    }
-    .transition(all 0.2s ease);
-
+    }
     // Styling for minimized bottom panel
     &.minimized {
       position: fixed;
@@ -145,6 +139,11 @@
         display: none;
         height: 0;
         min-height: 0;
+      }
+    }
+    &:not(.minimized) {
+      span.badge {
+        position: relative;
       }
     }
     // Styling for maximized bottom panel
@@ -172,53 +171,6 @@
       width: ~"calc(100vw - 290px)";
     }
   }
-=======
-    }
-    // Styling for minimized bottom panel
-    &.minimized {
-      position: fixed;
-      right: 0;
-      bottom: 53px;
-      min-height: 0;
-      z-index: 1025;
-
-      .console-type {
-        display: none;
-        height: 0;
-        min-height: 0;
-      }
-    }
-    &:not(.minimized) {
-      span.badge {
-        position: relative;
-      }
-    }
-    // Styling for maximized bottom panel
-    &.maximized {
-      position: fixed;
-      top: 120px;
-      right: 0;
-      left: 0;
-      bottom: 53px;
-      overflow-y: scroll;
-      overflow-x: hidden;
-      z-index: 9999;
-    }
-  }
-  // When bottom panel is in minimized state, set width based on left panel state
-  div.left-panel-wrapper {
-    + .right-wrapper div.console:not(.maximized) {
-      width: ~"-moz-calc(100vw - 130px)";
-      width: ~"-webkit-calc(100vw - 130px)";
-      width: ~"calc(100vw - 130px)";
-    }
-    &.expanded + .right-wrapper div.console:not(.maximized) {
-      width: ~"-moz-calc(100vw - 290px)";
-      width: ~"-webkit-calc(100vw - 290px)";
-      width: ~"calc(100vw - 290px)";
-    }
-  }
->>>>>>> 52d5c68b
 
   div.console-tabs {
     background-color: @body-bg;
