--- conflicted
+++ resolved
@@ -122,72 +122,36 @@
     HttpResponse response = doDelete("/v2/metrics");
     Assert.assertEquals(HttpResponseStatus.OK.getCode(), response.getStatusLine().getStatusCode());
     MetricsCollector collector =
-<<<<<<< HEAD
-      collectionService.getCollector(MetricsScope.USER,
-                                     getFlowletContext(Constants.DEFAULT_NAMESPACE, "WordCount", "WordCounter",
+      collectionService.getCollector(getFlowletContext(Constants.DEFAULT_NAMESPACE, "WordCount", "WordCounter",
                                                        "splitter"));
     collector.increment("reads", 1);
     collector.increment("writes", 1);
-    collector =
-      collectionService.getCollector(MetricsScope.USER,
-                                     getFlowletContext(Constants.DEFAULT_NAMESPACE, "WCount", "WordCounter",
-                                                       "splitter"));
+    collector = collectionService.getCollector(getFlowletContext(Constants.DEFAULT_NAMESPACE, "WCount", "WordCounter",
+                                                                 "splitter"));
     collector.increment("reads", 1);
-    collector =
-      collectionService.getCollector(MetricsScope.USER,
-                                     getFlowletContext(Constants.DEFAULT_NAMESPACE, "WCount", "WCounter", "splitter"));
+    collector = collectionService.getCollector(getFlowletContext(Constants.DEFAULT_NAMESPACE, "WCount", "WCounter",
+                                                                 "splitter"));
     collector.increment("reads", 1);
-    collector =
-      collectionService.getCollector(MetricsScope.USER,
-                                     getFlowletContext(Constants.DEFAULT_NAMESPACE, "WCount", "WCounter", "counter"));
+    collector = collectionService.getCollector(getFlowletContext(Constants.DEFAULT_NAMESPACE, "WCount", "WCounter",
+                                                                 "counter"));
     collector.increment("reads", 1);
-    collector =
-      collectionService.getCollector(MetricsScope.USER,
-                                     getProcedureContext(Constants.DEFAULT_NAMESPACE, "WCount", "RCounts"));
+    collector = collectionService.getCollector(getProcedureContext(Constants.DEFAULT_NAMESPACE, "WCount", "RCounts"));
     collector.increment("reads", 1);
-    collector = collectionService.getCollector(MetricsScope.USER,
-                                               getMapReduceTaskContext(Constants.DEFAULT_NAMESPACE, "WCount",
+    collector = collectionService.getCollector(getMapReduceTaskContext(Constants.DEFAULT_NAMESPACE, "WCount",
                                                                        "ClassicWordCount",
                                                                        MapReduceMetrics.TaskType.Mapper));
     collector.increment("reads", 1);
-    collector = collectionService.getCollector(MetricsScope.USER,
-                                               getMapReduceTaskContext(Constants.DEFAULT_NAMESPACE, "WCount",
+    collector = collectionService.getCollector(getMapReduceTaskContext(Constants.DEFAULT_NAMESPACE, "WCount",
                                                                        "ClassicWordCount",
                                                                        MapReduceMetrics.TaskType.Reducer));
     collector.increment("reads", 1);
-    collector = collectionService.getCollector(MetricsScope.USER,
-                                               getFlowletContext(Constants.DEFAULT_NAMESPACE, "WordCount",
+    collector = collectionService.getCollector(getFlowletContext(Constants.DEFAULT_NAMESPACE, "WordCount",
                                                                  "WordCounter", "splitter"));
     collector.increment("reads", 1);
     collector.increment("writes", 1);
 
-    collector = collectionService.getCollector(MetricsScope.USER,
-                                               getFlowletContext(Constants.DEFAULT_NAMESPACE, "WordCount",
+    collector = collectionService.getCollector(getFlowletContext(Constants.DEFAULT_NAMESPACE, "WordCount",
                                                                  "WordCounter", "collector"));
-=======
-      collectionService.getCollector(getFlowletContext("WordCount", "WordCounter", "splitter"));
-    collector.increment("reads", 1);
-    collector.increment("writes", 1);
-    collector = collectionService.getCollector(getFlowletContext("WCount", "WordCounter", "splitter"));
-    collector.increment("reads", 1);
-    collector = collectionService.getCollector(getFlowletContext("WCount", "WCounter", "splitter"));
-    collector.increment("reads", 1);
-    collector = collectionService.getCollector(getFlowletContext("WCount", "WCounter", "counter"));
-    collector.increment("reads", 1);
-    collector = collectionService.getCollector(getProcedureContext("WCount", "RCounts"));
-    collector.increment("reads", 1);
-    collector = collectionService.getCollector(getMapReduceTaskContext("WCount", "ClassicWordCount",
-                                                                       MapReduceMetrics.TaskType.Mapper));
-    collector.increment("reads", 1);
-    collector = collectionService.getCollector(getMapReduceTaskContext("WCount", "ClassicWordCount",
-                                                                       MapReduceMetrics.TaskType.Reducer));
-    collector.increment("reads", 1);
-    collector = collectionService.getCollector(getFlowletContext("WordCount", "WordCounter", "splitter"));
-    collector.increment("reads", 1);
-    collector.increment("writes", 1);
-
-    collector = collectionService.getCollector(getFlowletContext("WordCount", "WordCounter", "collector"));
->>>>>>> 791f1fd7
     collector.increment("aa", 1);
     collector.increment("zz", 1);
     collector.increment("ab", 1);
